import json
import os
import pandas as pd
from chromadb.errors import InvalidCollectionException
import sqlite3
import uuid
<<<<<<< HEAD
=======

>>>>>>> fdc8b9a8
from utilities.config import PATH_CONFIG, ChromadbClient
from utilities.utility_functions import get_table_names
from utilities.logging_utils import setup_logger

logger = setup_logger(__name__)


def vectorize_data(documents, metadatas, ids, collection_name, space="cosine"):
    """
    Vectorizes the documents and adds them to the collection
    """
    chroma_client = ChromadbClient.CHROMADB_CLIENT
    collection = chroma_client.create_collection(
        name=collection_name, metadata={"hnsw:space": space}
    )
    collection.add(documents=documents, metadatas=metadatas, ids=ids)


def get_sample_questions(sample_questions_path):
    """
    Returns the question as documents, answers and question ids as metadatas from the sample questions file
    """
    with open(sample_questions_path, "r") as file:
        data = json.load(file)

    documents = [item["question"] for item in data]
<<<<<<< HEAD
    metadatas = [{"query": item["answer"], "question_id": item["id"], "schema_used": json.dumps(item['schema_used']), "evidence":item['evidence']} for item in data]
=======
    metadatas = [{"query": item["SQL"], "question_id": item["question_id"], "schema_used": json.dumps(item['schema_used']), "evidence":item['evidence']} for item in data]
>>>>>>> fdc8b9a8
    ids = [str(uuid.uuid4()) for _ in data]

    return documents, metadatas, ids


def make_samples_collection():
    chroma_client = ChromadbClient.CHROMADB_CLIENT
    chroma_client.reset()

    documents, metadatas, ids = get_sample_questions(
        PATH_CONFIG.processed_train_path()
    )
    vectorize_data(
        documents,
        metadatas,
        ids,
        f"unmasked_data_samples",
        space="cosine",
    )


def get_database_schema(sqlite_database_path, database_description_dir):
    """
    Returns the documents, metadatas, and ids that have column names and decriptions
    This will only work with BIRD Datasets as we only have descriptions for BIRD
    """

    connection = sqlite3.connect(sqlite_database_path)
    tables = get_table_names(connection)

    documents, metadatas, ids = [], [], []

    for table_csv in os.listdir(database_description_dir):
        table_name = os.path.splitext(table_csv)[0]
        if table_name in tables:
            table_column_df = pd.read_csv(
                os.path.join(database_description_dir, table_csv)
            )
            for _, row in table_column_df.iterrows():
                documents.append(row["improved_column_description"])
                metadatas.append(
                    {"table": table_name, "name": row["original_column_name"]}
                )
                ids.append(str(uuid.uuid4()))

    connection.close()
    return documents, metadatas, ids


def fetch_few_shots(few_shot_count: int, query: str):
    """
    Fetches similar sample quries for the given query
    """
    few_shots_results = []

    # Initialize ChromaDB client
    chroma_client = ChromadbClient.CHROMADB_CLIENT
    try:
        collection = chroma_client.get_collection(name=f"unmasked_data_samples")
    except InvalidCollectionException:
        logger.warning(f"Making Sample Vector DB Again")

        make_samples_collection()

        collection = chroma_client.get_collection(name=f"unmasked_data_samples")

    # Query the collection
    results = collection.query(query_texts=[query], n_results=few_shot_count + 1)

    for index, item in enumerate(results["metadatas"][0]):
        if not results["documents"][0][index] == query:
            few_shots_results.append(
                {
                    "question": results["documents"][0][index],
                    "answer": item["query"],
                    "question_id": item["question_id"],
                    "distance": results["distances"][0][index],
                    "schema_used": item["schema_used"],
                    "evidence":item["evidence"],
                }
            )

    return few_shots_results[:few_shot_count]


def make_column_description_collection():

    database_name = PATH_CONFIG.database_name
    chroma_client = ChromadbClient.CHROMADB_CLIENT
    chroma_client.reset()
    documents, metadatas, ids = get_database_schema(
        PATH_CONFIG.sqlite_path(database_name=database_name),
        PATH_CONFIG.description_dir(database_name=database_name),
    )

    # Vectorize the data
    vectorize_data(
        documents,
        metadatas,
        ids,
        f"{database_name}_column_descriptions",
        space="cosine",
    )


def fetch_similar_columns(
    n_results: int,
    keywords: list,
    database_name: str = None,
):
    """
    Fetches similar columns that the given keyword might be related to
    """

    if not database_name:
        database_name = PATH_CONFIG.database_name

    schema = {}

    # Initialize ChromaDB client
    chroma_client = ChromadbClient.CHROMADB_CLIENT
    try:
        collection = chroma_client.get_collection(
            name=f"{database_name}_column_descriptions",
        )
    except InvalidCollectionException:

        logger.warning(f"Making Columns Descriptions Vector DB again: {database_name}")

        make_column_description_collection()

        # Get the collection
        collection = chroma_client.get_collection(
            name=f"{database_name}_column_descriptions",
        )

    # Query the collection
    for keyword in keywords:
        result = collection.query(query_texts=[keyword], n_results=n_results + 1)

        for item in result["metadatas"][0]:
            if item["table"] not in schema:
                schema[item["table"]] = []
            schema[item["table"]].append(item["name"])

    # Optionally limit the number of results per table if desired
    return dict(list(schema.items())[:n_results])<|MERGE_RESOLUTION|>--- conflicted
+++ resolved
@@ -4,10 +4,6 @@
 from chromadb.errors import InvalidCollectionException
 import sqlite3
 import uuid
-<<<<<<< HEAD
-=======
-
->>>>>>> fdc8b9a8
 from utilities.config import PATH_CONFIG, ChromadbClient
 from utilities.utility_functions import get_table_names
 from utilities.logging_utils import setup_logger
@@ -34,11 +30,7 @@
         data = json.load(file)
 
     documents = [item["question"] for item in data]
-<<<<<<< HEAD
-    metadatas = [{"query": item["answer"], "question_id": item["id"], "schema_used": json.dumps(item['schema_used']), "evidence":item['evidence']} for item in data]
-=======
     metadatas = [{"query": item["SQL"], "question_id": item["question_id"], "schema_used": json.dumps(item['schema_used']), "evidence":item['evidence']} for item in data]
->>>>>>> fdc8b9a8
     ids = [str(uuid.uuid4()) for _ in data]
 
     return documents, metadatas, ids
