--- conflicted
+++ resolved
@@ -19,7 +19,6 @@
 
 app = FastAPI()
 
-<<<<<<< HEAD
 app.add_middleware(
     CORSMiddleware,
     allow_origins=["*"],  
@@ -27,35 +26,6 @@
     allow_methods=["*"], 
     allow_headers=["*"], 
 )
-=======
-# Pydantic models for request body validation
-class QueryGenerationRequest(BaseModel):
-    question: str = "List all Stores"
-    prompt_type: PromptType = PromptType.DAIL_SQL
-    shots: Optional[int] = 3
-    llm_type: Optional[LLMType] = LLMType.ANTHROPIC
-    model: Optional[ModelType] = ModelType.ANTHROPIC_CLAUDE_3_5_SONNET
-    temperature: Optional[float] = 0.7
-    max_tokens: Optional[int] = 1000
-
-class QuestionRequest(BaseModel):
-    question: str = 'List all tables'
-    shots: int = 0
-
-class QueryExecutionResponse(BaseModel):
-    prompt_type: PromptType
-    query: str
-    execution_result: Any
-    prompt: str
-    error: Optional[str] = None
-
-class MaskRequest(BaseModel):
-    question: str
-    sql_query: str
-
-class MaskFileRequest(BaseModel):
-    file_name: str = f'{ACTIVE_DATABASE.value}_schema.json'
->>>>>>> 95fbda84
 
 @app.post("/generate_and_execute_sql_query/")
 async def generate_and_execute_sql_query(body: QueryGenerationRequest):
@@ -82,11 +52,7 @@
         sql_query = client.execute_prompt(prompt=prompt)
         result = execute_sql_query(sql_query=sql_query)
 
-<<<<<<< HEAD
         return {
-=======
-        response = {
->>>>>>> 95fbda84
             "result": result,
             "query": sql_query,
             "prompt_used": prompt
@@ -104,11 +70,7 @@
     if not question:
         raise HTTPException(status_code=400, detail=ERROR_QUESTION_REQUIRED)
     if shots < 0:
-<<<<<<< HEAD
         raise HTTPException(status_code=400, detail=ERROR_NON_NEGATIVE_SHOTS_REQUIRED)
-=======
-        raise HTTPException(status_code=400, detail=ERROR_SHOTS_REQUIRED)
->>>>>>> 95fbda84
 
     prompt_types = []
     if shots == 0:
