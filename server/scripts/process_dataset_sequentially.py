import json
import os
import time
from datetime import datetime
from typing import Dict
from tqdm import tqdm

from app import db
from utilities.config import (
    TEST_DATA_FILE_PATH,
    DATASET_DIR,
<<<<<<< HEAD
)
from utilities.logging_utils import setup_logger
from utilities.utility_functions import format_sql_response
=======
    ChromadbClient,
)
from utilities.logging_utils import setup_logger
from utilities.utility_functions import format_sql_response, validate_llm_and_model
>>>>>>> acf62bce
from utilities.constants.LLM_enums import LLMType, ModelType
from utilities.constants.prompts_enums import FormatType, PromptType
from utilities.constants.script_constants import (
    FORMATTED_PRED_FILE,
    GENERATE_BATCH_SCRIPT_PATH,
    BATCH_JOB_METADATA_DIR,
    DatasetEvalStatus,
    GOOGLE_RESOURCE_EXHAUSTED_EXCEPTION_STR,
)
from utilities.prompts.prompt_factory import PromptFactory
<<<<<<< HEAD
=======
from utilities.vectorize import vectorize_data_samples
>>>>>>> acf62bce
from utilities.sql_improvement import improve_sql_query
from services.client_factory import ClientFactory
from services.base_client import Client
from utilities.constants.response_messages import ERROR_SHOTS_REQUIRED

logger = setup_logger(__name__)


def initialize_metadata(
    metadata_file_path: str,
    model: ModelType,
    prompt_types_with_shots,
    temperature: float,
    max_tokens: int,
) -> Dict:
    """Initializes or loads metadata from the specified file."""

    if not metadata_file_path:
        time_stamp = datetime.now().strftime("%Y-%m-%d_%H:%M:%S")
        metadata_file_path = f"{BATCH_JOB_METADATA_DIR}{time_stamp}.json"

        os.makedirs(os.path.dirname(metadata_file_path), exist_ok=True)
        metadata = {
            "batch_info": {
                "model": model.name,
                "candidates": {
                    str(key.value): {
                        "shots": prompt_types_with_shots[key]["shots"],
                        "format_type": prompt_types_with_shots[key][
                            "format_type"
                        ].value,
                    }
                    for key in prompt_types_with_shots
                },
                "temperature": temperature,
                "max_tokens": max_tokens,
                "overall_status": DatasetEvalStatus.IN_PROGRESS.value,
            },
            "databases": {},
        }
        with open(metadata_file_path, "w") as file:
            json.dump(metadata, file, indent=4)
    else:
        with open(metadata_file_path, "r") as file:
            metadata = json.load(file)

    return metadata, metadata_file_path


def process_database(
    database: str,
    client: Client,
    prompt_types_with_shots,
    metadata: Dict,
    metadata_file_path: str,
    improve_sql: bool,
    max_improve_sql_attempts: int,
    improver_client: Client,
):
    """Main processing function for a single database."""

    if database not in metadata["databases"]:
        metadata["databases"][database] = {
            "state": DatasetEvalStatus.IN_PROGRESS.value,
        }
    elif metadata["databases"][database]["state"] == DatasetEvalStatus.COMPLETED.value:
        logger.info(f"Database {database} has already been processed. Skipping...")
        return

    db.set_database(database)

    formatted_pred_path = (
        f"{GENERATE_BATCH_SCRIPT_PATH}{database}/{FORMATTED_PRED_FILE}_{database}.json"
    )
    gold_sql_path = f"{GENERATE_BATCH_SCRIPT_PATH}{database}/gold_{database}.sql"

    predicted_scripts = {}
    gold_items = []

    # Load intermediary results if they exist
    if os.path.exists(formatted_pred_path):
        with open(formatted_pred_path, "r") as pred_file:
            if os.path.getsize(formatted_pred_path) > 0:
                predicted_scripts = json.load(pred_file)
                if os.path.exists(gold_sql_path):
                    with open(gold_sql_path, "r") as gold_file:
                        gold_items = [line.strip() for line in gold_file.readlines()]

    # Identify already processed question IDs
    processed_ids = set(predicted_scripts.keys())

    with open(TEST_DATA_FILE_PATH.format(database_name=database), "r") as f:
        test_data = json.load(f)

    for item in tqdm(test_data[:1], desc=f"Processing {database}", unit="item"):
        if str(item["question_id"]) in processed_ids:
            logger.info(f"Skipping already processed query {item['question_id']}")
            continue

        for prompt_type in prompt_types_with_shots:
            try:
                shots = prompt_types_with_shots[prompt_type]["shots"]
            except KeyError:
                if prompt_type in [
                    PromptType.FULL_INFORMATION,
                    PromptType.SEMANTIC_FULL_INFORMATION,
                    PromptType.SQL_ONLY,
                    PromptType.DAIL_SQL,
                ]:
                    raise ValueError(ERROR_SHOTS_REQUIRED)
                else:
                    shots = None

            try:
                schema_format = prompt_types_with_shots[prompt_type]["format_type"]
            except KeyError:
                if (
                    prompt_type == PromptType.FULL_INFORMATION
                    or prompt_type == PromptType.SEMANTIC_FULL_INFORMATION
                ):
                    raise ValueError(
                        f"Format type not provided for {prompt_type.value} prompt"
                    )
                else:
                    schema_format = None

            prompt = PromptFactory.get_prompt_class(
                prompt_type=prompt_type,
                target_question=item["question"],
                shots=shots,
                schema_format=schema_format,
                matches={
                    "matched_tables": item["matched_tables"],
                    "matched_columns": item["matched_columns"],
                },
            )

            sql = ""
            while sql == "":
                try:
                    sql = format_sql_response(client.execute_prompt(prompt=prompt))
                except Exception as e:
                    if GOOGLE_RESOURCE_EXHAUSTED_EXCEPTION_STR in str(e):
                        logger.warning("Quota exhausted. Retrying in 5 seconds...")
                        time.sleep(5)
                    else:
                        logger.error(f"Unhandled exception: {e}")
                        break

            if improve_sql:
                sql = improve_sql_query(
                    sql,
                    max_improve_sql_attempts,
                    database,
                    improver_client,
                    item["question"],
                    shots,
                )

            predicted_scripts[int(item["question_id"])] = (
                f"{sql}\t----- bird -----\t{database}"
            )
            gold_items.append(f"{item['SQL']}\t{database}")

            os.makedirs(os.path.dirname(formatted_pred_path), exist_ok=True)
            with open(formatted_pred_path, "w") as file:
                json.dump(predicted_scripts, file)

            with open(gold_sql_path, "w") as file:
                for line in gold_items:
                    file.write(f"{line}\n")

    # Update the status if all test data has been processed
    if len(predicted_scripts) == len(test_data):
        metadata["databases"][database] = {
            "state": DatasetEvalStatus.COMPLETED.value,
        }

    with open(metadata_file_path, "w") as file:
        json.dump(metadata, file, indent=4)


def process_all_databases(
    dataset_dir: str,
    metadata_file_path: str,
    sql_generator_client: Client,
    prompt_types_with_shots,
    improve_sql: bool,
    max_improve_sql_attempts: int,
    improver_client: Client,
):
    """Process all databases in the specified directory."""

    metadata, metadata_file_path = initialize_metadata(
        metadata_file_path, model, prompt_types_with_shots, temperature, max_tokens
    )
    databases = [
        d
        for d in os.listdir(dataset_dir)
        if os.path.isdir(os.path.join(dataset_dir, d))
    ]

    for database in tqdm(databases[:3], desc="Processing all databases"):
        process_database(
            database,
            sql_generator_client,
            prompt_types_with_shots,
            metadata,
            metadata_file_path,
            improve_sql,
            max_improve_sql_attempts,
            improver_client,
        )

    if all(
        db["state"] == DatasetEvalStatus.COMPLETED.value
        for db in metadata["databases"].values()
    ):
        metadata["batch_info"]["overall_status"] = DatasetEvalStatus.COMPLETED.value
    with open(metadata_file_path, "w") as file:
        json.dump(metadata, file, indent=4)


if __name__ == "__main__":
    """
    To run this script:

    1. Ensure you have set the correct `DATASET_TYPE` in `utilities.config`:
       - Set `DATASET_TYPE` to DatasetType.BIRD_TRAIN for training data.
       - Set `DATASET_TYPE` to DatasetType.BIRD_DEV for development data.

    2. Metadata File Configuration:
        - If continuing previous processing, provide the timestamp of the existing metadata file.
        - If starting a new process, set the `metadata_file_path` to `None`.

    3. Adjust Input Variables:
        - Ensure all input variables, such as file paths, LLM configurations, and prompt configurations, are correctly defined.
        - To add an option to improve the prompt, set `improve_sql` to `True`.
        - To limit the number of attempts to improve the prompt, set `max_improve_sql_attempts` accordingly.

    4. Run the Script:
        - Execute the following command in the terminal `python3 -m scripts.process_dataset_sequentially`

    5. Expected Outputs:
        - Metadata File: A JSON metadata file is created or updated at the specified `metadata_file_path`.
        - Formatted Predictions: Predictions for each processed database are saved.
        - Gold SQL Scripts: Gold standard SQL scripts are saved alongside predictions.

    6. Additional Notes:
        - Processing includes formatting predictions, executing LLM prompts, and saving results. The script pauses for a short delay between processing to manage API rate limits.
    """

    try:
        # Initial variables

        # SQL Generator LLM Configurations
        llm_type = LLMType.GOOGLE_AI
        model = ModelType.GOOGLEAI_GEMINI_2_0_FLASH_EXP
        temperature = 0.2
        max_tokens = 8192

        # SQL Generator LLM Client
        sql_generator_client = ClientFactory.get_client(
            llm_type, model, temperature, max_tokens
        )

        # Prompt Configurations
        prompt_types_with_shots = {
<<<<<<< HEAD
            PromptType.DAIL_SQL: {
=======
            PromptType.FULL_INFORMATION: {
>>>>>>> acf62bce
                "shots": 5,
                "format_type": FormatType.M_SCHEMA,
            }
        }

        # File Configurations
        file_name = "2024-12-24_18:10:36.json"
        metadata_file_path = None  # BATCH_JOB_METADATA_DIR + file_name

        # Improve SQL Configurations
        improve_sql = True
        max_improve_sql_attempts = None
        improver_client = None

        if improve_sql:
            # SQL Improver Configurations
            max_improve_sql_attempts = 5

            # SQL Improver LLM Configurations
            llm_type = LLMType.DEEPSEEK
            model = ModelType.DEEPSEEK_REASONER
            temperature = 0.2
            max_tokens = 8192

            # SQL Improver LLM Client
            improver_client = ClientFactory.get_client(
                llm_type, model, temperature, max_tokens
            )

        process_all_databases(
            dataset_dir=DATASET_DIR,
            metadata_file_path=metadata_file_path,
            sql_generator_client=sql_generator_client,
            prompt_types_with_shots=prompt_types_with_shots,
            improve_sql=improve_sql,
            max_improve_sql_attempts=max_improve_sql_attempts,
            improver_client=improver_client,
        )

    except Exception as e:
        logger.error(f"Error processing dataset: {e}")
        raise e<|MERGE_RESOLUTION|>--- conflicted
+++ resolved
@@ -9,16 +9,9 @@
 from utilities.config import (
     TEST_DATA_FILE_PATH,
     DATASET_DIR,
-<<<<<<< HEAD
 )
 from utilities.logging_utils import setup_logger
 from utilities.utility_functions import format_sql_response
-=======
-    ChromadbClient,
-)
-from utilities.logging_utils import setup_logger
-from utilities.utility_functions import format_sql_response, validate_llm_and_model
->>>>>>> acf62bce
 from utilities.constants.LLM_enums import LLMType, ModelType
 from utilities.constants.prompts_enums import FormatType, PromptType
 from utilities.constants.script_constants import (
@@ -29,10 +22,6 @@
     GOOGLE_RESOURCE_EXHAUSTED_EXCEPTION_STR,
 )
 from utilities.prompts.prompt_factory import PromptFactory
-<<<<<<< HEAD
-=======
-from utilities.vectorize import vectorize_data_samples
->>>>>>> acf62bce
 from utilities.sql_improvement import improve_sql_query
 from services.client_factory import ClientFactory
 from services.base_client import Client
@@ -301,11 +290,7 @@
 
         # Prompt Configurations
         prompt_types_with_shots = {
-<<<<<<< HEAD
-            PromptType.DAIL_SQL: {
-=======
             PromptType.FULL_INFORMATION: {
->>>>>>> acf62bce
                 "shots": 5,
                 "format_type": FormatType.M_SCHEMA,
             }
