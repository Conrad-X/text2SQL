from utilities.utility_functions import format_schema
from utilities.prompts.base_prompt import BasePrompt
from utilities.constants.prompts_enums import FormatType, PromptType
from utilities.constants.response_messages import ERROR_NO_EXAMPLES_PROVIDED, ERROR_SCHEMA_FORMAT_REQUIRED
<<<<<<< HEAD
from utilities.config import PATH_CONFIG

=======
from utilities.config import DatabaseConfig
import json
>>>>>>> e2350312
class FullInformationOrganizationPrompt(BasePrompt):
    def get_prompt(self, matches=None):
        if self.examples is None:
            raise ValueError(ERROR_NO_EXAMPLES_PROVIDED.format(prompt_type=PromptType.FULL_INFORMATION.value))
        
        if not self.schema_format:
            raise ValueError(ERROR_SCHEMA_FORMAT_REQUIRED.format(prompt_type=PromptType.FULL_INFORMATION.value))
        
        formatted_schema = format_schema(self.schema_format, PATH_CONFIG.sqlite_path(), matches)
        prompt_lines = []

        for example in self.examples:
            try:
                evidence_string = f"\n/* Evidence: {example['evidence']}*/"
            except:
                evidence_string = ""
            example_schema = format_schema(self.schema_format, DatabaseConfig.DATABASE_URL, json.loads(example['schema_used']))
            prompt_lines.append(f"/* Given the following database schema : */\n{example_schema}")
            prompt_lines.append(f"/* Answer the following : {example['question']} */")
            prompt_lines.append(evidence_string)
            prompt_lines.append(f"{example['answer']}\n")
        
        evidence_string = f"/* Evidence: {self.evidence}*/" if self.evidence else ""
        prompt_lines.append(f"/*Complete sqlite SQL query only and with no explanation\nGiven the following database schema : */\n{formatted_schema}\n")
        prompt_lines.append(f"/* Answer the following : {self.target_question} */")
        prompt_lines.append(evidence_string)
        prompt_lines.append("SELECT")
        
        return "\n".join(prompt_lines)
    
class SemanticAndFullInformationOrganizationPrompt(BasePrompt):
    def get_prompt(self, matches=None):
        if self.examples is None:
            raise ValueError(ERROR_NO_EXAMPLES_PROVIDED.format(prompt_type=PromptType.FULL_INFORMATION.value))
        
        if not self.schema_format:
            raise ValueError(ERROR_SCHEMA_FORMAT_REQUIRED.format(prompt_type=PromptType.SEMANTIC_FULL_INFORMATION.value))
        
        formatted_schema = format_schema(self.schema_format, PATH_CONFIG.sqlite_path(), matches)
        semantic_schema = format_schema(FormatType.SEMANTIC, PATH_CONFIG.sqlite_path())

        prompt_lines = []
        
        prompt_lines.append(f"/* Given the following information about the schema : */\n{semantic_schema}\n")
        prompt_lines.append("/* Some example questions and corresponding SQL queries are provided based on similar problems : */\n")
        for example in self.examples:
            try:
                evidence_string = f"\n/*Given the following evidence: {example['evidence']}*/"
            except KeyError:
                evidence_string = ''
            example_schema = format_schema(self.schema_format, DatabaseConfig.DATABASE_URL, json.loads(example['schema_used']))
            prompt_lines.append(f"/* Given the following database schema : */\n{example_schema}")
            prompt_lines.append(f"/* Answer the following : {example['question']} */")
            prompt_lines.append(evidence_string)
            prompt_lines.append(f"{example['answer']}\n")
        
        evidence_string = f"\n/* Evidence: {self.evidence}*/\n" if self.evidence else ""
        prompt_lines.append(f"/*Complete sqlite SQL query only and with no explanation\nGiven the following database schema : */\n{formatted_schema}\n")
        prompt_lines.append(f"/* Answer the following : {self.target_question} */\n")
        prompt_lines.append(evidence_string)
        prompt_lines.append("SELECT")
        
        return "\n".join(prompt_lines)


class SQLOnlyOrganizationPrompt(BasePrompt):
    def get_prompt(self):
        if self.examples is None:
            raise ValueError(ERROR_NO_EXAMPLES_PROVIDED.format(prompt_type=PromptType.SQL_ONLY.value))
        
        prompt_lines = []
        prompt_lines.append(f"/*Complete sqlite SQL query only and with no explanation\nSome SQL examples are provided based on similar problems : */\n")

        for example in self.examples:
            prompt_lines.append(f"\n{example['answer']}\n")
        
        evidence_string = f"\n/*Evidence: {self.evidence}*/\n" if self.evidence else ""
        prompt_lines.append(f"{self.target_question} */\n")
        prompt_lines.append(evidence_string)
        
        return "\n".join(prompt_lines)

class DailSQLOrganizationPrompt(BasePrompt):
    def get_prompt(self):
        if self.examples is None:
            raise ValueError(ERROR_NO_EXAMPLES_PROVIDED.format(prompt_type=PromptType.DAIL_SQL.value))
        
        prompt_lines = []
        prompt_lines.append(f"/*Complete sqlite SQL query only and with no explanation\nSome example questions and corresponding SQL queries are provided based on similar problems : */\n")
        
        for example in self.examples:
            try:
                evidence_string = f"/*Evidence: {example['evidence']}*/"
            except KeyError:
                evidence_string = ""
            prompt_lines.append(f"/* Answer the following : {example['question']} */")
            prompt_lines.append(f"{example['answer']}\n")
            prompt_lines.append(evidence_string)
        
        evidence_string = f"\n/*Given the following evidence: {self.evidence}*/" if self.evidence else ""
        prompt_lines.append(f"{self.target_question} */\n")
        prompt_lines.append(evidence_string)
        
        return "\n".join(prompt_lines)<|MERGE_RESOLUTION|>--- conflicted
+++ resolved
@@ -2,13 +2,9 @@
 from utilities.prompts.base_prompt import BasePrompt
 from utilities.constants.prompts_enums import FormatType, PromptType
 from utilities.constants.response_messages import ERROR_NO_EXAMPLES_PROVIDED, ERROR_SCHEMA_FORMAT_REQUIRED
-<<<<<<< HEAD
 from utilities.config import PATH_CONFIG
+import json
 
-=======
-from utilities.config import DatabaseConfig
-import json
->>>>>>> e2350312
 class FullInformationOrganizationPrompt(BasePrompt):
     def get_prompt(self, matches=None):
         if self.examples is None:
