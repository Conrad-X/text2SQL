from typing import List

from app import db
from app.request_schema import *
from fastapi import FastAPI, HTTPException
from fastapi.middleware.cors import CORSMiddleware
from services.clients.client_factory import ClientFactory
from services.validators.model_validator import validate_llm_and_model
from utilities.config import PATH_CONFIG
<<<<<<< HEAD
from utilities.constants.LLM_enums import LLMType, ModelType
from utilities.constants.prompts_enums import FormatType, PromptType
=======
from utilities.constants.services.llm_enums import LLMType, ModelType, LLMConfig
from utilities.constants.prompts_enums import PromptType
>>>>>>> 5d47867f
from utilities.constants.response_messages import (
    ERROR_NON_NEGATIVE_SHOTS_REQUIRED, ERROR_QUESTION_REQUIRED,
    ERROR_SHOTS_REQUIRED, ERROR_ZERO_SHOTS_REQUIRED)
from utilities.cost_estimation import *
from utilities.format_schema import format_schema
from utilities.prompts.prompt_factory import PromptFactory
from utilities.utility_functions import *

app = FastAPI()

app.add_middleware(
    CORSMiddleware,
    allow_origins=["*"],  
    allow_credentials=True,
    allow_methods=["*"], 
    allow_headers=["*"], 
)

@app.get("/test_cost_estimations")
async def test_cost_estimations():
    results = {}
    try:
        file_path = PATH_CONFIG.batch_input_path()
        total_tokens, total_cost, warnings = calculate_cost_and_tokens_for_file(file_path=file_path, model=ModelType.OPENAI_GPT4_O, is_batched=False)
        
        results['total_tokens'] = total_tokens
        results['total_cost'] = total_cost
        results['warnings'] = warnings

        example_messages = [
            {
                "role": "system",
                "content": "You are a helpful, pattern-following assistant that translates corporate jargon into plain English.",
            },
            {
                "role": "system",
                "name": "example_user",
                "content": "New synergies will help drive top-line growth.",
            },
            {
                "role": "system",
                "name": "example_assistant",
                "content": "Things working well together will increase revenue.",
            },
            {
                "role": "system",
                "name": "example_user",
                "content": "Let's circle back when we have more bandwidth to touch base on opportunities for increased leverage.",
            },
            {
                "role": "system",
                "name": "example_assistant",
                "content": "Let's talk later when we're less busy about how to do better.",
            },
            {
                "role": "user",
                "content": "This late pivot means we don't have time to boil the ocean for the client deliverable.",
            },
        ]

        single_example_tokens, warnings = validate_and_calculate_token_count(model=ModelType.OPENAI_GPT4_O, messages=example_messages)
        results['single_example_tokens'] = single_example_tokens

        average_output_tokens = calculate_average_output_tokens_for_all_samples(model=ModelType.OPENAI_GPT4_O)
        results['average_output_tokens'] = average_output_tokens

        return results
    except Exception as e:
        raise HTTPException(status_code=500, detail=str(e))

    
@app.post("/queries/generate-and-execute/")
async def generate_and_execute_sql_query(body: QueryGenerationRequest):
    question = body.question
    prompt_type = body.prompt_type
    shots = body.shots
    llm_type = body.llm_type
    model = body.model
    temperature = body.temperature
    max_tokens = body.max_tokens

    if prompt_type in {PromptType.FULL_INFORMATION, PromptType.SQL_ONLY, PromptType.DAIL_SQL} and shots is None:
        raise HTTPException(status_code=400, detail=ERROR_SHOTS_REQUIRED)
    
    if prompt_type not in {PromptType.FULL_INFORMATION, PromptType.SQL_ONLY, PromptType.DAIL_SQL} and shots > 0:
        raise HTTPException(status_code=400, detail=ERROR_ZERO_SHOTS_REQUIRED)
     
    sql_query = ''  
    result = ''  

    try:       
        prompt = PromptFactory.get_prompt_class(prompt_type=prompt_type, target_question=question, shots=shots)

        llm_config = LLMConfig(
            llm_type=llm_type,
            model_type=model,
            temperature=temperature,
            max_tokens=max_tokens
        )

        validate_llm_and_model(llm_config.llm_type, llm_config.model_type)
        client = ClientFactory.get_client(llm_config)

        sql_query = client.execute_prompt(prompt=prompt)
        connection = sqlite3.connect(PATH_CONFIG.sqlite_path())
        result = execute_sql_query(connection, sql_query=sql_query)

        return {
            "result": result,
            "query": sql_query,
            "prompt_used": prompt
        }
        
    except Exception as e:
        error_detail = {
            "error": str(e),
            "result": result,
            "query": sql_query  
        }
        raise HTTPException(status_code=400, detail=error_detail)

# Function for testing purposes only
@app.post("/queries/generate-and-execute-for-prompts/", response_model=List[QueryExecutionResponse])
async def execute_query_for_prompts(body: QuestionRequest):
    question = body.question
    shots = body.shots

    if not question:
        raise HTTPException(status_code=400, detail=ERROR_QUESTION_REQUIRED)
    if shots < 0:
        raise HTTPException(status_code=400, detail=ERROR_NON_NEGATIVE_SHOTS_REQUIRED)

    prompt_types = []
    if shots == 0:
        prompt_types = [PromptType.OPENAI_DEMO, PromptType.CODE_REPRESENTATION]
    else:
        prompt_types = [PromptType.DAIL_SQL, PromptType.FULL_INFORMATION, PromptType.SQL_ONLY]

    responses = []

    for prompt_type in prompt_types:
        try:
            prompt = PromptFactory.get_prompt_class(prompt_type=prompt_type, target_question=question, shots=shots)

            llm_config = LLMConfig(
                llm_type=LLMType.OPENAI,
                model_type=ModelType.OPENAI_GPT4_O_MINI,
                temperature=0.7,
                max_tokens=1000
            )
            client = ClientFactory.get_client(llm_config)

            sql_query = client.execute_prompt(prompt=prompt)

            formatted_query = sql_query.strip()
            formatted_prompt = prompt.strip()
            # Printing these in terminal as it is easier to copy paste to sheet formatted
            print("Query:\n", formatted_query)
            print("\nPrompt:\n", formatted_prompt)
            connection = sqlite3.connect(PATH_CONFIG.sqlite_path())
            result = execute_sql_query(connection = connection, sql_query=sql_query)

            responses.append(QueryExecutionResponse(
                prompt_type=prompt_type,
                query=sql_query,
                execution_result=result,
                prompt=prompt,
                error=None
            ))
        except Exception as e:
            responses.append(QueryExecutionResponse(
                prompt_type=prompt_type,
                query=sql_query,
                execution_result=[], 
                prompt=prompt,
                error=str(e)  
            ))
            
    return responses if responses else []

@app.post("/masking/question-and-query/")
def mask_single_question_and_query(request: MaskRequest):
    try:
        table_and_column_names = get_array_of_table_and_column_name(PATH_CONFIG.sqlite_path())
        
        masked_question = mask_question(request.question, table_and_column_names=table_and_column_names)
        masked_query = mask_sql_query(request.sql_query)

        return {
            "masked_question": masked_question,
            "masked_sql_query": masked_query
        }
    
    except Exception as e:
        raise HTTPException(status_code=500, detail=str(e))
    

@app.post("/prompts/generate/")
async def generate_prompt(request: PromptGenerationRequest):
    prompt_type = request.prompt_type
    shots = request.shots
    question = request.question

    if shots < 0:
        raise HTTPException(status_code=400, detail=ERROR_NON_NEGATIVE_SHOTS_REQUIRED)
    
    try:
        prompt = PromptFactory.get_prompt_class(prompt_type=prompt_type, target_question=question, shots=shots)
        return {"generated_prompt": prompt}

    except Exception as e:
        raise HTTPException(status_code=500, detail=str(e))

@app.post("/database/change/")
async def change_database(request: ChangeDatabaseRequest):
    try:
        db.set_database(request.database_name)
        schema = format_schema(FormatType.CODE, database_name=request.database_name)
        return {"database_type": PATH_CONFIG.database_name, "schema": schema}
    except ValueError as e:
        raise HTTPException(status_code=400, detail=str(e))

@app.get("/database/schema/")
async def get_database_schema():
    try:
        schema = format_schema(FormatType.CODE, PATH_CONFIG.database_name)
        return {"database_type": PATH_CONFIG.database_name, "schema": schema}
    except ValueError as e:
        raise HTTPException(status_code=400, detail=str(e))

if __name__ == "__main__":
    import uvicorn
    uvicorn.run(app, host="127.0.0.1", port=8000)<|MERGE_RESOLUTION|>--- conflicted
+++ resolved
@@ -7,16 +7,12 @@
 from services.clients.client_factory import ClientFactory
 from services.validators.model_validator import validate_llm_and_model
 from utilities.config import PATH_CONFIG
-<<<<<<< HEAD
-from utilities.constants.LLM_enums import LLMType, ModelType
 from utilities.constants.prompts_enums import FormatType, PromptType
-=======
-from utilities.constants.services.llm_enums import LLMType, ModelType, LLMConfig
-from utilities.constants.prompts_enums import PromptType
->>>>>>> 5d47867f
 from utilities.constants.response_messages import (
     ERROR_NON_NEGATIVE_SHOTS_REQUIRED, ERROR_QUESTION_REQUIRED,
     ERROR_SHOTS_REQUIRED, ERROR_ZERO_SHOTS_REQUIRED)
+from utilities.constants.services.llm_enums import (LLMConfig, LLMType,
+                                                    ModelType)
 from utilities.cost_estimation import *
 from utilities.format_schema import format_schema
 from utilities.prompts.prompt_factory import PromptFactory
