from abc import ABC, abstractmethod
import json
import os

from utilities.config import DatabaseConfig

class BasePrompt(ABC):
    def __init__(self, examples=None, target_question=None, shots=None):
        if shots and shots > 0:
            # finding similarity between example will be here
            file_path = os.path.join(
                os.path.abspath(os.path.dirname(__file__)), 
<<<<<<< HEAD
                f'../../data/sample_questions_and_queries/{DatabaseConfig.ACTIVE_DATABASE.value}_schema.json' 
=======
                f'../../data/sample_questions_and_queries/{ACTIVE_DATABASE.value}_schema.json' 
>>>>>>> 95fbda84
            )

            with open(file_path, 'r') as file:
                all_samples = json.load(file)
                self.examples= all_samples[:shots]
        else:
            self.examples= examples

        self.shots = shots
        self.target_question = target_question

    @abstractmethod
    def get_prompt(self) -> str:
        pass<|MERGE_RESOLUTION|>--- conflicted
+++ resolved
@@ -9,12 +9,8 @@
         if shots and shots > 0:
             # finding similarity between example will be here
             file_path = os.path.join(
-                os.path.abspath(os.path.dirname(__file__)), 
-<<<<<<< HEAD
+                os.path.abspath(os.path.dirname(__file__)),
                 f'../../data/sample_questions_and_queries/{DatabaseConfig.ACTIVE_DATABASE.value}_schema.json' 
-=======
-                f'../../data/sample_questions_and_queries/{ACTIVE_DATABASE.value}_schema.json' 
->>>>>>> 95fbda84
             )
 
             with open(file_path, 'r') as file:
