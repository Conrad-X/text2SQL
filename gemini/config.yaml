have_fun: true
code_review:
  disable: false
  comment_severity_threshold: HIGH
  max_review_comments: 5
  pull_request_opened:
    help: false
    summary: false
<<<<<<< HEAD
    code_review: true
  pull_request_updated:
    help: false
    summary: false
=======
>>>>>>> 2f4b5f7d
    code_review: true<|MERGE_RESOLUTION|>--- conflicted
+++ resolved
@@ -1,16 +1,13 @@
 have_fun: true
 code_review:
   disable: false
-  comment_severity_threshold: HIGH
+  comment_severity_threshold: MEDIUM
   max_review_comments: 5
   pull_request_opened:
     help: false
     summary: false
-<<<<<<< HEAD
     code_review: true
   pull_request_updated:
     help: false
     summary: false
-=======
->>>>>>> 2f4b5f7d
     code_review: true