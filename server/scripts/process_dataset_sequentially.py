--- conflicted
+++ resolved
@@ -30,10 +30,7 @@
 )
 from utilities.prompts.prompt_factory import PromptFactory
 from utilities.vectorize import vectorize_data_samples
-<<<<<<< HEAD
 from utilities.sql_improvement import improve_sql_query_chat
-=======
->>>>>>> feb53ed2
 from services.client_factory import ClientFactory
 from services.base_client import Client
 from utilities.constants.response_messages import ERROR_SHOTS_REQUIRED
@@ -172,29 +169,6 @@
                 bar()
                 continue
 
-<<<<<<< HEAD
-            sql = ""
-            while sql == "":
-                try:
-                    sql = format_sql_response(client.execute_prompt(prompt=prompt))
-                except Exception as e:
-                    if GOOGLE_RESOURCE_EXHAUSTED_EXCEPTION_STR in str(e):
-                        logger.warning("Quota exhausted. Retrying in 5 seconds...")
-                        time.sleep(5)
-                    else:
-                        logger.error(f"Unhandled exception: {e}")
-                        break
-
-            if improve_sql:
-                sql = improve_sql_query_chat(
-                    sql,
-                    max_improve_sql_attempts,
-                    database,
-                    improver_client,
-                    item["question"],
-                    shots,
-                )
-=======
             MAX_THREADS = 2
             all_results = []
 
@@ -205,7 +179,6 @@
                     all_results.append(future.result())
             
             sql = selector(all_results)
->>>>>>> feb53ed2
 
             predicted_scripts[int(item["question_id"])] = (
                 f"{sql}\t----- bird -----\t{database}"
@@ -315,45 +288,9 @@
         }
     ]
 
-<<<<<<< HEAD
-        # File Configurations
-        file_name = "2024-12-24_18:10:36.json"
-        metadata_file_path = None  # BATCH_JOB_METADATA_DIR + file_name
-
-        # Improve SQL Configurations
-        improve_sql = True
-        max_improve_sql_attempts = None
-        improver_client = None
-
-        if improve_sql:
-            # SQL Improver Configurations
-            max_improve_sql_attempts = 5
-
-            # SQL Improver LLM Configurations
-            llm_type = LLMType.ANTHROPIC
-            model = ModelType.ANTHROPIC_CLAUDE_3_5_SONNET
-            temperature = 0.2
-            max_tokens = 8192
-
-            # SQL Improver LLM Client
-            improver_client = ClientFactory.get_client(
-                llm_type, model, temperature, max_tokens
-            )
-
-        process_all_databases(
-            dataset_dir=DATASET_DIR,
-            metadata_file_path=metadata_file_path,
-            sql_generator_client=sql_generator_client,
-            prompt_types_with_shots=prompt_types_with_shots,
-            improve_sql=improve_sql,
-            max_improve_sql_attempts=max_improve_sql_attempts,
-            improver_client=improver_client,
-        )
-=======
     # File Configurations
     file_name = "2024-12-24_18:10:36.json"
     metadata_file_path = None  # BATCH_JOB_METADATA_DIR + file_name
->>>>>>> feb53ed2
 
     process_all_databases(
         dataset_dir=DATASET_DIR,
