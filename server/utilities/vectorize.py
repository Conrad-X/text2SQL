--- conflicted
+++ resolved
@@ -72,7 +72,6 @@
     """
 
     chroma_client = ChromadbClient.CHROMADB_CLIENT
-<<<<<<< HEAD
     collection_name  = ""
 
     # Check if collection already exists 
@@ -88,14 +87,6 @@
         collection = chroma_client.get_collection(name=collection_name)
 
     except InvalidCollectionException:
-=======
-    try:
-        # Check if collection already exists 
-        collection = chroma_client.get_collection(name=f"unmasked_data_samples")
-    except InvalidCollectionException:
-        chroma_client.reset()
-
->>>>>>> a993ec90
         documents, metadatas, ids = get_sample_questions(
             PATH_CONFIG.processed_train_path()
         )
@@ -103,17 +94,10 @@
             documents,
             metadatas,
             ids,
-<<<<<<< HEAD
             collection_name,
             space="cosine",
         )
         collection = chroma_client.get_collection(name=collection_name)
-=======
-            f"unmasked_data_samples",
-            space="cosine",
-        )
-        collection = chroma_client.get_collection(name=f"unmasked_data_samples")
->>>>>>> a993ec90
 
     return collection
 
@@ -186,22 +170,13 @@
     try:
         # Check if collection already exists 
         collection = chroma_client.get_collection(name=f"{database_name}_column_descriptions")
+        
     except InvalidCollectionException:
-<<<<<<< HEAD
         documents, metadatas, ids = get_database_schema(
             PATH_CONFIG.sqlite_path(database_name=database_name),
             PATH_CONFIG.description_dir(database_name=database_name),
         )
 
-=======
-        chroma_client.reset()
-
-        documents, metadatas, ids = get_database_schema(
-            PATH_CONFIG.sqlite_path(database_name=database_name),
-            PATH_CONFIG.description_dir(database_name=database_name),
-        )
-
->>>>>>> a993ec90
         # Vectorize the data
         vectorize_data(
             documents,
