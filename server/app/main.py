--- conflicted
+++ resolved
@@ -4,15 +4,8 @@
 from app.request_schema import *
 from fastapi import FastAPI, HTTPException
 from fastapi.middleware.cors import CORSMiddleware
-<<<<<<< HEAD
 from services.clients.client_factory import ClientFactory
 from services.validators.model_validator import validate_llm_and_model
-from utilities.batch_job import (create_batch_input_file,
-                                 download_batch_job_output_file,
-                                 upload_and_run_batch_job)
-=======
-from services.client_factory import ClientFactory
->>>>>>> cb8c7e28
 from utilities.config import PATH_CONFIG
 from utilities.constants.services.llm_enums import LLMType, ModelType, LLMConfig
 from utilities.constants.prompts_enums import PromptType
