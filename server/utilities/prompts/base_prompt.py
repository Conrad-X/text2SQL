from abc import ABC, abstractmethod
import json

<<<<<<< HEAD
from utilities.config import DatabaseConfig, SAMPLE_FOLDER_PATH

class BasePrompt(ABC):
    def __init__(self, examples=None, target_question=None, shots=None):
        if shots and shots > 0:
            # To be done by: [ Awais ]
            # finding similarity between example will be here
            file_path = os.path.join(
                os.path.abspath(os.path.dirname(__file__)),
                f'../../{SAMPLE_FOLDER_PATH}/{DatabaseConfig.ACTIVE_DATABASE.value}_schema.json' 
            )

            with open(file_path, 'r') as file:
                all_samples = json.load(file)
                self.examples= all_samples[:shots]
        else:
            self.examples= examples

        self.shots = shots
=======
from utilities.vectorize import vectorize_data_samples, fetch_few_shots
from utilities.constants.response_messages import ERROR_FETCHING_EXAMPLES, ERROR_SCHEMA_FILE_NOT_FOUND

class BasePrompt(ABC):
    def __init__(self, examples = None, target_question = None, shots = 0):
>>>>>>> aad05c83
        self.target_question = target_question
        self.shots = shots

        if not self.shots or self.shots <= 0:
            self.examples = None
            return
            
        if examples and len(examples) > 0:
            self.examples = examples[:self.shots] if self.shots <= len(examples) else examples
            return
        
        self.examples = self.fetch_examples_based_on_query_similarity()
        
    def fetch_examples_based_on_query_similarity(self):
        try:
            vectorize_data_samples()
            return fetch_few_shots(self.shots, self.target_question)
        except FileNotFoundError as e:
            raise FileNotFoundError(ERROR_SCHEMA_FILE_NOT_FOUND.format(error=str(e)))
        except Exception as e:
            raise RuntimeError(ERROR_FETCHING_EXAMPLES.format(error=str(e)))

    @abstractmethod
    def get_prompt(self) -> str:
        pass<|MERGE_RESOLUTION|>--- conflicted
+++ resolved
@@ -1,33 +1,11 @@
 from abc import ABC, abstractmethod
 import json
 
-<<<<<<< HEAD
-from utilities.config import DatabaseConfig, SAMPLE_FOLDER_PATH
-
-class BasePrompt(ABC):
-    def __init__(self, examples=None, target_question=None, shots=None):
-        if shots and shots > 0:
-            # To be done by: [ Awais ]
-            # finding similarity between example will be here
-            file_path = os.path.join(
-                os.path.abspath(os.path.dirname(__file__)),
-                f'../../{SAMPLE_FOLDER_PATH}/{DatabaseConfig.ACTIVE_DATABASE.value}_schema.json' 
-            )
-
-            with open(file_path, 'r') as file:
-                all_samples = json.load(file)
-                self.examples= all_samples[:shots]
-        else:
-            self.examples= examples
-
-        self.shots = shots
-=======
 from utilities.vectorize import vectorize_data_samples, fetch_few_shots
 from utilities.constants.response_messages import ERROR_FETCHING_EXAMPLES, ERROR_SCHEMA_FILE_NOT_FOUND
 
 class BasePrompt(ABC):
     def __init__(self, examples = None, target_question = None, shots = 0):
->>>>>>> aad05c83
         self.target_question = target_question
         self.shots = shots
 
