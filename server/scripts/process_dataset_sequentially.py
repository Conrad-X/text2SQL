--- conflicted
+++ resolved
@@ -519,7 +519,6 @@
                 "shots": 5,
                 "format_type": FormatType.M_SCHEMA,
             },
-<<<<<<< HEAD
             "improve": {  
                 "client": [LLMType.GOOGLE_AI, ModelType.GOOGLEAI_GEMINI_2_0_FLASH],
                 "prompt": "basic",
@@ -558,8 +557,6 @@
                 "shots": 5,
                 "format_type": FormatType.M_SCHEMA,
             },
-=======
->>>>>>> e638fc7c
             "improve": None,
             "prune_schema": True,
             "add_evidence": True,
@@ -570,19 +567,7 @@
         logger.error("Config Not Correctly Set")
         exit()
 
-<<<<<<< HEAD
-    # File Configurations
-    file_name = "2024-12-24_18:10:36.json"
-    metadata_file_path = None  # BATCH_JOB_METADATA_DIR + file_name
-
-    process_all_databases(
-        dataset_dir=PATH_CONFIG.dataset_dir(),
-        metadata_file_path=metadata_file_path,
-        run_config=config_options,
-        selector_model = selector_model,
-        collect_data = collect_data
-    )
-=======
+    collect_data = True
     if PATH_CONFIG.dataset_type != PATH_CONFIG.sample_dataset_type:
         save_db_files = True
         process_test_file(run_config=config_options, selector_model=selector_model, save_db_files=save_db_files)
@@ -594,6 +579,6 @@
             dataset_dir=PATH_CONFIG.dataset_dir(),
             metadata_file_path=metadata_file_path,
             run_config=config_options,
-            selector_model = selector_model
-        )
->>>>>>> e638fc7c
+            selector_model = selector_model,
+            collect_data = collect_data
+        )