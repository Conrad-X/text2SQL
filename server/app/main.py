from fastapi import FastAPI, HTTPException
from fastapi.middleware.cors import CORSMiddleware

from typing import List

from app import db
from app.request_schema import *

from services.client_factory import ClientFactory

from utilities.utility_functions import * 
from utilities.constants.LLM_enums import LLMType, ModelType
from utilities.constants.prompts_enums import PromptType
from utilities.constants.response_messages import ERROR_QUESTION_REQUIRED, ERROR_SHOTS_REQUIRED, ERROR_NON_NEGATIVE_SHOTS_REQUIRED, ERROR_ZERO_SHOTS_REQUIRED
from utilities.prompts.prompt_factory import PromptFactory
from utilities.config import DatabaseConfig, ChromadbClient, BATCH_INPUT_FILE_PATH
from utilities.vectorize import vectorize_data_samples, fetch_few_shots
from utilities.batch_job import create_and_run_batch_job, create_batch_input_file, download_batch_job_output_file
from utilities.cost_estimation import *

app = FastAPI()

app.add_middleware(
    CORSMiddleware,
    allow_origins=["*"],  
    allow_credentials=True,
    allow_methods=["*"], 
    allow_headers=["*"], 
)

@app.get("/test_vector_store")
async def test():
    vectorize_data_samples()
    fetch_few_shots(3, "Show all hotels")

@app.get("/test_cost_estimations")
async def test_cost_estimations():
    results = {}
    try:
        file_path = BATCH_INPUT_FILE_PATH.format(database_name='address')
        total_tokens, total_cost, warnings = calculate_cost_and_tokens_for_file(file_path=file_path, model=ModelType.OPENAI_GPT4_O, is_batched=False)
        
        results['total_tokens'] = total_tokens
        results['total_cost'] = total_cost
        results['warnings'] = warnings

        example_messages = [
            {
                "role": "system",
                "content": "You are a helpful, pattern-following assistant that translates corporate jargon into plain English.",
            },
            {
                "role": "system",
                "name": "example_user",
                "content": "New synergies will help drive top-line growth.",
            },
            {
                "role": "system",
                "name": "example_assistant",
                "content": "Things working well together will increase revenue.",
            },
            {
                "role": "system",
                "name": "example_user",
                "content": "Let's circle back when we have more bandwidth to touch base on opportunities for increased leverage.",
            },
            {
                "role": "system",
                "name": "example_assistant",
                "content": "Let's talk later when we're less busy about how to do better.",
            },
            {
                "role": "user",
                "content": "This late pivot means we don't have time to boil the ocean for the client deliverable.",
            },
        ]

        single_example_tokens, warnings = validate_and_calculate_token_count(model=ModelType.OPENAI_GPT4_O, messages=example_messages)
        results['single_example_tokens'] = single_example_tokens

        average_output_tokens = calculate_average_output_tokens_for_all_samples(model=ModelType.OPENAI_GPT4_O)
        results['average_output_tokens'] = average_output_tokens

        return results
    except Exception as e:
        raise HTTPException(status_code=500, detail=str(e))

    
@app.post("/process_batch_job")
async def process_batch_job(request: BatchJobRequest):
    try:
        messages = []

        create_msg = create_batch_input_file(
            prompt_type=request.prompt_type,
            shots=request.shots,
            model=request.model,
            temperature=request.temperature,
            max_tokens=request.max_tokens,
            database_name=request.database_name
        )
        if create_msg.get('success'):
            messages.append(create_msg['success'])

        run_msg = create_and_run_batch_job(request.database_name)
        if run_msg.get('success'):
            messages.append(run_msg['success'])

        download_msg = download_batch_job_output_file(request.database_name)
        if download_msg.get('success'):
            messages.append(download_msg['success'])

        return {'success': messages}
    
    except Exception as e:
        raise HTTPException(status_code=500, detail=str(e))
    
@app.post("/queries/generate-and-execute/")
async def generate_and_execute_sql_query(body: QueryGenerationRequest):
    question = body.question
    prompt_type = body.prompt_type
    shots = body.shots
    llm_type = body.llm_type
    model = body.model
    temperature = body.temperature
    max_tokens = body.max_tokens

    if prompt_type in {PromptType.FULL_INFORMATION, PromptType.SQL_ONLY, PromptType.DAIL_SQL} and shots is None:
        raise HTTPException(status_code=400, detail=ERROR_SHOTS_REQUIRED)
    
    if prompt_type not in {PromptType.FULL_INFORMATION, PromptType.SQL_ONLY, PromptType.DAIL_SQL} and shots > 0:
        raise HTTPException(status_code=400, detail=ERROR_ZERO_SHOTS_REQUIRED)
     
    sql_query = ''  
    result = ''  

    try:       
        prompt = PromptFactory.get_prompt_class(prompt_type=prompt_type, target_question=question, shots=shots)

        validate_llm_and_model(llm_type=llm_type, model=model)
        client = ClientFactory.get_client(type=llm_type, model=model, temperature=temperature, max_tokens=max_tokens)

        sql_query = client.execute_prompt(prompt=prompt)
        connection = sqlite3.connect(DatabaseConfig.DATABASE_URL)
        result = execute_sql_query(connection, sql_query=sql_query)

        return {
            "result": result,
            "query": sql_query,
            "prompt_used": prompt
        }
        
    except Exception as e:
        error_detail = {
            "error": str(e),
            "result": result,
            "query": sql_query  
        }
        raise HTTPException(status_code=400, detail=error_detail)

# Function for testing purposes only
@app.post("/queries/generate-and-execute-for-prompts/", response_model=List[QueryExecutionResponse])
async def execute_query_for_prompts(body: QuestionRequest):
    question = body.question
    shots = body.shots

    if not question:
        raise HTTPException(status_code=400, detail=ERROR_QUESTION_REQUIRED)
    if shots < 0:
        raise HTTPException(status_code=400, detail=ERROR_NON_NEGATIVE_SHOTS_REQUIRED)

    prompt_types = []
    if shots == 0:
        prompt_types = [PromptType.OPENAI_DEMO, PromptType.CODE_REPRESENTATION]
    else:
        prompt_types = [PromptType.DAIL_SQL, PromptType.FULL_INFORMATION, PromptType.SQL_ONLY]

    responses = []

    for prompt_type in prompt_types:
        try:
            prompt = PromptFactory.get_prompt_class(prompt_type=prompt_type, target_question=question, shots=shots)

            llm_type = LLMType.OPENAI
            model = ModelType.OPENAI_GPT4_O_MINI
            client = ClientFactory.get_client(type=llm_type, model=model, temperature=0.7, max_tokens=1000)

            sql_query = client.execute_prompt(prompt=prompt)

            formatted_query = sql_query.strip()
            formatted_prompt = prompt.strip()
            # Printing these in terminal as it is easier to copy paste to sheet formatted
            print("Query:\n", formatted_query)
            print("\nPrompt:\n", formatted_prompt)
            connection = sqlite3.connect(DatabaseConfig.DATABASE_URL)
            result = execute_sql_query(connection = connection, sql_query=sql_query)

            responses.append(QueryExecutionResponse(
                prompt_type=prompt_type,
                query=sql_query,
                execution_result=result,
                prompt=prompt,
                error=None
            ))
        except Exception as e:
            responses.append(QueryExecutionResponse(
                prompt_type=prompt_type,
                query=sql_query,
                execution_result=[], 
                prompt=prompt,
                error=str(e)  
            ))
            
    return responses if responses else []

@app.post("/masking/question-and-query/")
def mask_single_question_and_query(request: MaskRequest):
    try:
        table_and_column_names = get_array_of_table_and_column_name(DatabaseConfig.DATABASE_URL)
        
        masked_question = mask_question(request.question, table_and_column_names=table_and_column_names)
        masked_query = mask_sql_query(request.sql_query)

        return {
            "masked_question": masked_question,
            "masked_sql_query": masked_query
        }
    
    except Exception as e:
        raise HTTPException(status_code=500, detail=str(e))
    
@app.post("/masking/file/")
def mask_question_and_answer_file_by_filename(request: MaskFileRequest):
    try:
        table_and_column_names = get_array_of_table_and_column_name(DatabaseConfig.DATABASE_URL)
        masked_file_name = mask_question_and_answer_files(database_name=request.database_name, table_and_column_names=table_and_column_names)

        return {
            "masked_file_name": masked_file_name
        }
    
    except Exception as e:
        raise HTTPException(status_code=500, detail=str(e))

@app.post("/prompts/generate/")
async def generate_prompt(request: PromptGenerationRequest):
    prompt_type = request.prompt_type
    shots = request.shots
    question = request.question

    if shots < 0:
        raise HTTPException(status_code=400, detail=ERROR_NON_NEGATIVE_SHOTS_REQUIRED)
    
    try:
        prompt = PromptFactory.get_prompt_class(prompt_type=prompt_type, target_question=question, shots=shots)
        return {"generated_prompt": prompt}

    except Exception as e:
        raise HTTPException(status_code=500, detail=str(e))

@app.post("/database/change/")
async def change_database(request: ChangeDatabaseRequest):
    try:
<<<<<<< HEAD
        db.set_database(request.database_type)
        ChromadbClient.reset_chroma(request.sample_path)
=======
        db.set_database(request.database_name)
        ChromadbClient.reset_chroma()
>>>>>>> c712d7d0
        vectorize_data_samples()
        schema = format_schema(FormatType.CODE, DatabaseConfig.DATABASE_URL)
        return {"database_type": DatabaseConfig.ACTIVE_DATABASE, "schema": schema}
    except ValueError as e:
        raise HTTPException(status_code=400, detail=str(e))

@app.get("/database/schema/")
async def get_database_schema():
    try:
        schema = format_schema(FormatType.CODE, DatabaseConfig.DATABASE_URL)
        return {"database_type": DatabaseConfig.ACTIVE_DATABASE, "schema": schema}
    except ValueError as e:
        raise HTTPException(status_code=400, detail=str(e))

if __name__ == "__main__":
    import uvicorn
    uvicorn.run(app, host="127.0.0.1", port=8000)<|MERGE_RESOLUTION|>--- conflicted
+++ resolved
@@ -261,13 +261,8 @@
 @app.post("/database/change/")
 async def change_database(request: ChangeDatabaseRequest):
     try:
-<<<<<<< HEAD
-        db.set_database(request.database_type)
+        db.set_database(request.database_name)
         ChromadbClient.reset_chroma(request.sample_path)
-=======
-        db.set_database(request.database_name)
-        ChromadbClient.reset_chroma()
->>>>>>> c712d7d0
         vectorize_data_samples()
         schema = format_schema(FormatType.CODE, DatabaseConfig.DATABASE_URL)
         return {"database_type": DatabaseConfig.ACTIVE_DATABASE, "schema": schema}
