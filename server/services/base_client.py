from abc import ABC, abstractmethod
from typing import Optional

from utilities.constants.LLM_enums import ModelType

class Client(ABC):
    def __init__(self, model: Optional[ModelType], temperature: Optional[float] = 0.5, max_tokens: Optional[int] = 150, client=None):
        self.model = model
        self.temperature = temperature
        self.max_tokens = max_tokens
        self.client = client

    @abstractmethod
    def execute_prompt(self, prompt: str) -> str:
        pass

    def upload_batch_input_file(self, file_name: str) -> str:
        pass

    def create_batch_job(self, file_id: str) -> str:
        pass

    def get_all_batches(self):
        pass

    def get_all_uploaded_files(self):
        pass

<<<<<<< HEAD
    def download_file(self, file_id: str):
=======
    @abstractmethod
    def download_file(self, file_id: str, file_path: str):
>>>>>>> ebfa1d71
        pass
<|MERGE_RESOLUTION|>--- conflicted
+++ resolved
@@ -26,10 +26,6 @@
     def get_all_uploaded_files(self):
         pass
 
-<<<<<<< HEAD
-    def download_file(self, file_id: str):
-=======
     @abstractmethod
     def download_file(self, file_id: str, file_path: str):
->>>>>>> ebfa1d71
         pass
