from enum import Enum

MODEL='ft:gpt-4o-mini-2024-07-18:conrad-labs:350-ex:AVeVYux8'
MAX_TOKENS=1000
TEMPERATURE=0.5

GENERATE_BATCH_SCRIPT_PATH = "./data/bird/train/train_databases/"
GENERATE_BATCH_RELATIVE_PATH='./data/bird/train/train_databases/'
DB_CHANGE_ENPOINT="http://localhost:8000/database/change/"
PROMPT_GENERATE_ENDPOINT='http://localhost:8000/prompts/generate/'
PROMPT_TYPE='dail_sql'

NUM_SHOTS=8


SAMPLE_QUESTIONS_DIR='/samples/'
BATCH_DIR_SUFFIX="/batch_jobs/"

BATCHINPUT_FILE_PREFIX="batch_job_input"
BATCHOUTPUT_FILE_PREFIX="batch_job_output"
FORMATTED_PRED_FILE='formatted_predictions'
BATCH_JOB_METADATA_DIR='./batch_job_metadata/'

BIRD_EVAL_FOLDER="./bird_results/"

FINE_TUNE_NUMBER=350
FINE_TUNE_SYSTEM_MESSAGE="You are a Text to SQL bot. You are presented with a Natural Language Question, you have to return a SQL Script of the corresponding Natural Language Question."
FINE_TUNE_EXAMPLES_DIR="./fine_tune_examples/"
FINE_TUNE_EXAMPLES_FILE_PREFIX="ft_examples"

class BatchJobStatus(Enum):
    COMPLETED = "completed"
    INPROGRESS = "inprogress"


SCHEMA_PATH="./data/bird/train/train_tables.json"
PROCESSED_SAMPLE_DATA_FILE_PATH = "./data/bird/train/train_databases/{database_name}/samples/processed_{database_name}.json"

class APIStatusCode(Enum):
    SUCCESS = 200
    FAILURE = 404
<<<<<<< HEAD
    
class DatasetEvalStatus(Enum):
    IN_PROGRESS = "in_progress"
    COMPLETED = "completed"
=======

>>>>>>> b8aa941b
<|MERGE_RESOLUTION|>--- conflicted
+++ resolved
@@ -39,11 +39,7 @@
 class APIStatusCode(Enum):
     SUCCESS = 200
     FAILURE = 404
-<<<<<<< HEAD
     
 class DatasetEvalStatus(Enum):
     IN_PROGRESS = "in_progress"
-    COMPLETED = "completed"
-=======
-
->>>>>>> b8aa941b
+    COMPLETED = "completed"