from fastapi import FastAPI, HTTPException
from fastapi.middleware.cors import CORSMiddleware

from typing import List

from app import db
from app.request_schema import *

from services.client_factory import ClientFactory

from utilities.utility_functions import * 
from utilities.constants.LLM_enums import LLMType, ModelType
from utilities.constants.prompts_enums import PromptType
from utilities.constants.response_messages import ERROR_QUESTION_REQUIRED, ERROR_SHOTS_REQUIRED, ERROR_NON_NEGATIVE_SHOTS_REQUIRED
from utilities.prompts.prompt_factory import PromptFactory
from utilities.config import DatabaseConfig

app = FastAPI()

app.add_middleware(
    CORSMiddleware,
    allow_origins=["*"],  
    allow_credentials=True,
    allow_methods=["*"], 
    allow_headers=["*"], 
)

@app.post("/queries/generate-and-execute/")
async def generate_and_execute_sql_query(body: QueryGenerationRequest):
    question = body.question
    prompt_type = body.prompt_type
    shots = body.shots
    llm_type = body.llm_type
    model = body.model
    temperature = body.temperature
    max_tokens = body.max_tokens

    if not question:
        raise HTTPException(status_code=400, detail=ERROR_QUESTION_REQUIRED)
    
    if prompt_type in {PromptType.FULL_INFORMATION, PromptType.SQL_ONLY, PromptType.DAIL_SQL} and shots is None:
        raise HTTPException(status_code=400, detail=ERROR_SHOTS_REQUIRED)
     
    sql_query = ''  
    result = ''  

    try:       
        prompt = PromptFactory.get_prompt_class(prompt_type=prompt_type, target_question=question, shots=shots)

        validate_llm_and_model(llm_type=llm_type, model=model)
        client = ClientFactory.get_client(type=llm_type, model=model, temperature=temperature, max_tokens=max_tokens)

        sql_query = client.execute_prompt(prompt=prompt)
        connection = sqlite3.connect(DatabaseConfig.DATABASE_URL)
        result = execute_sql_query(connection, sql_query=sql_query)

        return {
            "result": result,
            "query": sql_query,
            "prompt_used": prompt
        }
        
    except Exception as e:
        error_detail = {
            "error": str(e),
            "result": result,
            "query": sql_query  
        }
        raise HTTPException(status_code=400, detail=error_detail)

# Function for testing purposes only
@app.post("/queries/generate-and-execute-for-prompts/", response_model=List[QueryExecutionResponse])
async def execute_query_for_prompts(body: QuestionRequest):
    question = body.question
    shots = body.shots

    if not question:
        raise HTTPException(status_code=400, detail=ERROR_QUESTION_REQUIRED)
    if shots < 0:
        raise HTTPException(status_code=400, detail=ERROR_NON_NEGATIVE_SHOTS_REQUIRED)

    prompt_types = []
    if shots == 0:
        prompt_types = [PromptType.OPENAI_DEMO, PromptType.CODE_REPRESENTATION]
    else:
        prompt_types = [PromptType.DAIL_SQL, PromptType.FULL_INFORMATION, PromptType.SQL_ONLY]

    responses = []

    for prompt_type in prompt_types:
        try:
            prompt = PromptFactory.get_prompt_class(prompt_type=prompt_type, target_question=question, shots=shots)

            llm_type = LLMType.OPENAI
            model = ModelType.OPENAI_GPT4_O_MINI
            client = ClientFactory.get_client(type=llm_type, model=model, temperature=0.7, max_tokens=1000)

            sql_query = client.execute_prompt(prompt=prompt)

            formatted_query = sql_query.strip()
            formatted_prompt = prompt.strip()
            # Printing these in terminal as it is easier to copy paste to sheet formatted
            print("Query:\n", formatted_query)
            print("\nPrompt:\n", formatted_prompt)

            result = execute_sql_query(sql_query=sql_query)

            responses.append(QueryExecutionResponse(
                prompt_type=prompt_type,
                query=sql_query,
                execution_result=result,
                prompt=prompt,
                error=None
            ))
        except Exception as e:
            responses.append(QueryExecutionResponse(
                prompt_type=prompt_type,
                query=sql_query,
                execution_result=[], 
                prompt=prompt,
                error=str(e)  
            ))
            
    return responses if responses else []

@app.post("/masking/question-and-query/")
def mask_single_question_and_query(request: MaskRequest):
    try:
        table_and_column_names = get_array_of_table_and_column_name(DatabaseConfig.DATABASE_URL)
        
        masked_question = mask_question(request.question, table_and_column_names=table_and_column_names)
        masked_query = mask_sql_query(request.sql_query)

        return {
            "masked_question": masked_question,
            "masked_sql_query": masked_query
        }
    
    except Exception as e:
        raise HTTPException(status_code=500, detail=str(e))
    
@app.post("/masking/file/")
def mask_question_and_answer_file_by_filename(request: MaskFileRequest):
    try:
        table_and_column_names = get_array_of_table_and_column_name(DatabaseConfig.DATABASE_URL)
        masked_file_name = mask_question_and_answer_files(file_name=request.file_name, table_and_column_names=table_and_column_names)

        return {
            "masked_file_name": masked_file_name
        }
    
    except Exception as e:
        raise HTTPException(status_code=500, detail=str(e))

@app.post("/prompts/generate/")
async def generate_prompt(request: PromptGenerationRequest):
    prompt_type = request.prompt_type
    shots = request.shots
    question = request.question

    if shots < 0:
        raise HTTPException(status_code=400, detail=ERROR_NON_NEGATIVE_SHOTS_REQUIRED)
<<<<<<< HEAD
    
    try:
        prompt = PromptFactory.get_prompt_class(prompt_type=prompt_type, target_question=question, shots=shots)
        return {"generated_prompt": prompt}

    except Exception as e:
        raise HTTPException(status_code=500, detail=str(e))

@app.post("/database/change/")
async def change_database(request: ChangeDatabaseRequest):
    try:
        db.set_database(request.database_type)
        schema = format_schema(FormatType.CODE, DatabaseConfig.DATABASE_URL)
        return {"database_type": DatabaseConfig.ACTIVE_DATABASE.value, "schema": schema}
    except ValueError as e:
        raise HTTPException(status_code=400, detail=str(e))

@app.get("/database/schema/")
async def get_database_schema():
    try:
        schema = format_schema(FormatType.CODE, DatabaseConfig.DATABASE_URL)
        return {"database_type": DatabaseConfig.ACTIVE_DATABASE.value, "schema": schema}
    except ValueError as e:
        raise HTTPException(status_code=400, detail=str(e))
=======
>>>>>>> 69705ea3
    
    try:
        prompt = PromptFactory.get_prompt_class(prompt_type=prompt_type, target_question=question, shots=shots)
        return {"generated_prompt": prompt}

    except Exception as e:
        raise HTTPException(status_code=500, detail=str(e))

@app.post("/database/change/")
async def change_database(request: ChangeDatabaseRequest):
    try:
        db.set_database(request.database_type)
        schema = format_schema(FormatType.CODE, DatabaseConfig.DATABASE_URL)
        return {"database_type": DatabaseConfig.ACTIVE_DATABASE.value, "schema": schema}
    except ValueError as e:
        raise HTTPException(status_code=400, detail=str(e))

@app.get("/database/schema/")
async def get_database_schema():
    try:
        schema = format_schema(FormatType.CODE, DatabaseConfig.DATABASE_URL)
        return {"database_type": DatabaseConfig.ACTIVE_DATABASE.value, "schema": schema}
    except ValueError as e:
        raise HTTPException(status_code=400, detail=str(e))
    
    try:
        prompt = PromptFactory.get_prompt_class(prompt_type=prompt_type, target_question=question, shots=shots)
        return {"generated_prompt": prompt}

    except Exception as e:
        raise HTTPException(status_code=500, detail=str(e))

if __name__ == "__main__":
    import uvicorn
    uvicorn.run(app, host="127.0.0.1", port=8000)<|MERGE_RESOLUTION|>--- conflicted
+++ resolved
@@ -160,7 +160,6 @@
 
     if shots < 0:
         raise HTTPException(status_code=400, detail=ERROR_NON_NEGATIVE_SHOTS_REQUIRED)
-<<<<<<< HEAD
     
     try:
         prompt = PromptFactory.get_prompt_class(prompt_type=prompt_type, target_question=question, shots=shots)
@@ -185,39 +184,6 @@
         return {"database_type": DatabaseConfig.ACTIVE_DATABASE.value, "schema": schema}
     except ValueError as e:
         raise HTTPException(status_code=400, detail=str(e))
-=======
->>>>>>> 69705ea3
-    
-    try:
-        prompt = PromptFactory.get_prompt_class(prompt_type=prompt_type, target_question=question, shots=shots)
-        return {"generated_prompt": prompt}
-
-    except Exception as e:
-        raise HTTPException(status_code=500, detail=str(e))
-
-@app.post("/database/change/")
-async def change_database(request: ChangeDatabaseRequest):
-    try:
-        db.set_database(request.database_type)
-        schema = format_schema(FormatType.CODE, DatabaseConfig.DATABASE_URL)
-        return {"database_type": DatabaseConfig.ACTIVE_DATABASE.value, "schema": schema}
-    except ValueError as e:
-        raise HTTPException(status_code=400, detail=str(e))
-
-@app.get("/database/schema/")
-async def get_database_schema():
-    try:
-        schema = format_schema(FormatType.CODE, DatabaseConfig.DATABASE_URL)
-        return {"database_type": DatabaseConfig.ACTIVE_DATABASE.value, "schema": schema}
-    except ValueError as e:
-        raise HTTPException(status_code=400, detail=str(e))
-    
-    try:
-        prompt = PromptFactory.get_prompt_class(prompt_type=prompt_type, target_question=question, shots=shots)
-        return {"generated_prompt": prompt}
-
-    except Exception as e:
-        raise HTTPException(status_code=500, detail=str(e))
 
 if __name__ == "__main__":
     import uvicorn
