import json
import os
<<<<<<< HEAD
=======
import time

>>>>>>> a993ec90
import pandas as pd
from chromadb.errors import InvalidCollectionException
import sqlite3
import uuid
<<<<<<< HEAD
=======
import math
from tqdm import tqdm
from concurrent.futures import ThreadPoolExecutor, as_completed

>>>>>>> a993ec90
from utilities.config import PATH_CONFIG, ChromadbClient
from utilities.utility_functions import get_table_names
from utilities.logging_utils import setup_logger

logger = setup_logger(__name__)

# Constants
MAX_WORKER = 10
BATCH_SIZE = 100


def vectorize_data(documents, metadatas, ids, collection_name, space="cosine"):
    """
    Vectorizes the documents and adds them to the collection
    """
    chroma_client = ChromadbClient.CHROMADB_CLIENT
    collection = chroma_client.create_collection(
        name=collection_name, metadata={"hnsw:space": space}
    )

    batch_size = min(BATCH_SIZE, len(documents))  
    total_docs = len(documents)
    num_batches = math.ceil(total_docs / batch_size)
    
    def add_batch(i):
        start = i * batch_size
        end = min(start + batch_size, total_docs)

        batch_docs = documents[start:end]
        batch_metadatas = metadatas[start:end]
        batch_ids = ids[start:end]
        
        collection.add(documents=batch_docs, metadatas=batch_metadatas, ids=batch_ids)

    max_workers = min(MAX_WORKER, num_batches)

    with ThreadPoolExecutor(max_workers=max_workers) as executor:
        futures = {executor.submit(add_batch, i): i for i in range(num_batches)}
        for future in tqdm(as_completed(futures), total=len(futures), desc="Adding batches in parallel"):
            future.result()


def get_sample_questions(sample_questions_path):
    """
    Returns the question as documents, answers and question ids as metadatas from the sample questions file
    """
    with open(sample_questions_path, "r") as file:
        data = json.load(file)

    documents = [item["question"] for item in data]
    metadatas = [{"query": item["SQL"], "question_id": item["question_id"], "db_id": item["db_id"], "schema_used": json.dumps(item['schema_used']), "evidence":item['evidence']} for item in data]
    ids = [str(uuid.uuid4()) for _ in data]

    return documents, metadatas, ids


def make_samples_collection():
    """
    Creates vector database of sample questions
    """

    chroma_client = ChromadbClient.CHROMADB_CLIENT
    try:
        # Check if collection already exists 
        collection = chroma_client.get_collection(name=f"unmasked_data_samples")
    except InvalidCollectionException:
        chroma_client.reset()

        documents, metadatas, ids = get_sample_questions(
            PATH_CONFIG.processed_train_path()
        )
        vectorize_data(
            documents,
            metadatas,
            ids,
            f"unmasked_data_samples",
            space="cosine",
        )
        collection = chroma_client.get_collection(name=f"unmasked_data_samples")

    return collection



def get_database_schema(sqlite_database_path, database_description_dir):
    """
    Returns the documents, metadatas, and ids that have column names and decriptions
    This will only work with BIRD Datasets as we only have descriptions for BIRD
    """

    connection = sqlite3.connect(sqlite_database_path)
    tables = get_table_names(connection)

    documents, metadatas, ids = [], [], []

    for table_csv in os.listdir(database_description_dir):
        table_name = os.path.splitext(table_csv)[0]
        if table_name in tables:
            table_column_df = pd.read_csv(
                os.path.join(database_description_dir, table_csv)
            )
            for _, row in table_column_df.iterrows():
                documents.append(row["improved_column_description"])
                metadatas.append(
                    {"table": table_name, "name": row["original_column_name"]}
                )
                ids.append(str(uuid.uuid4()))

    connection.close()
    return documents, metadatas, ids


def fetch_few_shots(few_shot_count: int, query: str):
    """
    Fetches similar sample quries for the given query
    """
    few_shots_results = []

    # Initialize ChromaDB Collection
    collection = make_samples_collection()

    # Query the collection
    results = collection.query(query_texts=[query], n_results=few_shot_count + 1)

    for index, item in enumerate(results["metadatas"][0]):
        if not results["documents"][0][index] == query:
            few_shots_results.append(
                {
                    "question": results["documents"][0][index],
                    "answer": item["query"],
                    "question_id": item["question_id"],
                    "db_id": item["db_id"],
                    "distance": results["distances"][0][index],
                    "schema_used": item["schema_used"],
                    "evidence":item["evidence"],
                }
            )

    return few_shots_results[:few_shot_count]


def make_column_description_collection():
    """
    Creates vector database of column descriptions of the current database
    """
    chroma_client = ChromadbClient.CHROMADB_CLIENT
    database_name = PATH_CONFIG.database_name
    
    try:
        # Check if collection already exists 
        collection = chroma_client.get_collection(name=f"{database_name}_column_descriptions")
    except InvalidCollectionException:
        chroma_client.reset()

        documents, metadatas, ids = get_database_schema(
            PATH_CONFIG.sqlite_path(database_name=database_name),
            PATH_CONFIG.description_dir(database_name=database_name),
        )

        # Vectorize the data
        vectorize_data(
            documents,
            metadatas,
            ids,
            f"{database_name}_column_descriptions",
            space="cosine",
        )
        collection = chroma_client.get_collection(name=f"{database_name}_column_descriptions")

    return collection


def fetch_similar_columns(
    n_results: int,
    keywords: list,
    database_name: str = None,
):
    """
    Fetches similar columns that the given keyword might be related to
    """

    if not database_name:
        database_name = PATH_CONFIG.database_name

    schema = {}

    # Initialize ChromaDB Collection
    collection = make_column_description_collection()

    # Query the collection
    for keyword in keywords:
        result = collection.query(query_texts=[keyword], n_results=n_results + 1)

        for item in result["metadatas"][0]:
            if item["table"] not in schema:
                schema[item["table"]] = []
            schema[item["table"]].append(item["name"])

    # Optionally limit the number of results per table if desired
    return dict(list(schema.items())[:n_results])<|MERGE_RESOLUTION|>--- conflicted
+++ resolved
@@ -1,21 +1,13 @@
 import json
 import os
-<<<<<<< HEAD
-=======
-import time
-
->>>>>>> a993ec90
 import pandas as pd
 from chromadb.errors import InvalidCollectionException
 import sqlite3
 import uuid
-<<<<<<< HEAD
-=======
 import math
 from tqdm import tqdm
 from concurrent.futures import ThreadPoolExecutor, as_completed
 
->>>>>>> a993ec90
 from utilities.config import PATH_CONFIG, ChromadbClient
 from utilities.utility_functions import get_table_names
 from utilities.logging_utils import setup_logger
