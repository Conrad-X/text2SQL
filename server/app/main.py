--- conflicted
+++ resolved
@@ -28,7 +28,6 @@
     temperature: Optional[float] = 0.7
     max_tokens: Optional[int] = 1000
 
-<<<<<<< HEAD
 class QuestionRequest(BaseModel):
     question: str
     shots: int
@@ -39,7 +38,6 @@
     execution_result: Any
     prompt: str
     error: Optional[str] = None
-=======
 class MaskRequest(BaseModel):
     question: str
     sql_query: str
@@ -47,7 +45,6 @@
 class MaskFileRequest(BaseModel):
     file_name: str = "hotel_schema.json"
 
->>>>>>> 8a6f0bae
 
 @app.post("/generate_and_execute_sql_query/")
 async def generate_and_execute_sql_query(body: QueryGenerationRequest, db: Session = Depends(db.get_db)):
@@ -84,7 +81,6 @@
     except Exception as e:
         raise HTTPException(status_code=400, detail=str(e))
 
-<<<<<<< HEAD
 # Function for testing purposes only
 @app.post("/execute_query_for_prompts/", response_model=List[QueryExecutionResponse])
 async def execute_query_for_prompts(body: QuestionRequest, db: Session = Depends(db.get_db)):
@@ -140,7 +136,6 @@
             
     return responses if responses else []
 
-=======
 @app.post("/mask")
 def mask_single_question_and_query(request: MaskRequest):
     try:
@@ -170,7 +165,6 @@
     except Exception as e:
         raise HTTPException(status_code=500, detail=str(e))
     
->>>>>>> 8a6f0bae
 if __name__ == "__main__":
     import uvicorn
     uvicorn.run(app, host="127.0.0.1", port=8000)