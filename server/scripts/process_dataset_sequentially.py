--- conflicted
+++ resolved
@@ -23,11 +23,7 @@
 )
 from utilities.prompts.prompt_factory import PromptFactory
 from services.client_factory import ClientFactory
-<<<<<<< HEAD
-from utilities.sql_improvement import improve_sql_query_chat
-=======
 from utilities.sql_improvement import improve_sql_query
->>>>>>> 27f4650f
 from utilities.candidate_selection import xiyan_basic_llm_selector
 from utilities.vectorize import make_samples_collection
 import pandas as pd
@@ -81,20 +77,6 @@
             improv_client = client
             
         
-<<<<<<< HEAD
-        sql = improve_sql_query_chat(
-            sql,
-            improve_config['max_attempts'],
-            database,
-            improv_client,
-            question,
-            improve_config['shots'],
-            improve_config['prompt'],
-            schema_used,
-            evidence,
-            refiner_data = refiner_file,
-            gold=gold
-=======
         sql = improve_sql_query(
             sql=sql,
             max_improve_sql_attempts=improve_config['max_attempts'],
@@ -106,7 +88,6 @@
             evidence=evidence,
             refiner_prompt_type=improve_config['prompt'],
             chat_mode=True
->>>>>>> 27f4650f
         )
     return sql 
 
