import concurrent.futures
import os
import re
import sqlite3
from enum import Enum
from typing import Union

import pandas as pd
import yaml
<<<<<<< HEAD
from nltk import pos_tag, word_tokenize
from nltk.corpus import wordnet
from sqlalchemy import create_engine
=======

from utilities.constants.response_messages import (
    ERROR_DATABASE_QUERY_FAILURE,
    ERROR_SQL_QUERY_REQUIRED,
    ERROR_INVALID_MODEL_FOR_TYPE,
    ERROR_UNSUPPORTED_CLIENT_TYPE,
    ERROR_SQL_MASKING_FAILED,
    ERROR_UNSUPPORTED_FORMAT_TYPE,
    ERROR_FAILED_FETCH_COLUMN_NAMES,
    ERROR_FAILED_FETCH_TABLE_NAMES,
    ERROR_SQLITE_EXECUTION_ERROR,
)

from utilities.constants.LLM_enums import LLMType, ModelType, VALID_LLM_MODELS
from utilities.constants.prompts_enums import FormatType
>>>>>>> 957885d3
from utilities.config import PATH_CONFIG
from utilities.constants.LLM_enums import VALID_LLM_MODELS, LLMType, ModelType
from utilities.constants.prompts_enums import FormatType
from utilities.constants.response_messages import (
    ERROR_DATABASE_QUERY_FAILURE, ERROR_FAILED_FETCH_COLUMN_NAMES,
    ERROR_FAILED_FETCH_TABLE_NAMES, ERROR_INVALID_MODEL_FOR_TYPE,
    ERROR_SQL_MASKING_FAILED, ERROR_SQL_QUERY_REQUIRED,
    ERROR_UNSUPPORTED_CLIENT_TYPE, ERROR_UNSUPPORTED_FORMAT_TYPE)
from utilities.m_schema.schema_engine import SchemaEngine

SQL_GET_TABLE_DDL = (
    'SELECT sql FROM sqlite_master WHERE type="table" AND name="{table_name}"'
)

def execute_sql_query(connection: sqlite3.Connection, sql_query: str):
    """
    Executes a SQL query and returns the results as a list of dictionaries.
    """
    if not sql_query:
        raise ValueError(ERROR_SQL_QUERY_REQUIRED)

    try:
        cursor = connection.cursor()
        cursor.execute(sql_query)
        columns = [
            description[0].split()[-1] if " " in description[0] else description[0]
            for description in cursor.description
        ]
        rows = [dict(zip(columns, row)) for row in cursor.fetchall()]
        return rows
    except Exception as e:
        raise RuntimeError(ERROR_DATABASE_QUERY_FAILURE.format(error=str(e)))
    finally:
        cursor.close()


def execute_sql_timeout(database, sql_query: str, timeout=30):
    """
    Executes a SQL query and returns the results as a list of dictionaries.
    Times out if the query takes longer than the specified timeout.
    """
    if not sql_query:
        raise ValueError(ERROR_SQL_QUERY_REQUIRED)

    def run_query():
        try:
            connection = sqlite3.connect(
                PATH_CONFIG.sqlite_path(database_name=database), timeout=timeout
            )  # Set SQLite connection timeout
            cursor = connection.cursor()
            cursor.execute(sql_query)
            res = cursor.fetchall()
            return res
        except Exception as e:
            raise RuntimeError(ERROR_DATABASE_QUERY_FAILURE.format(error=str(e)))
        finally:
            cursor.close()
            connection.close()

    with concurrent.futures.ThreadPoolExecutor(max_workers=1) as executor:
        future = executor.submit(run_query)
        try:
            return future.result(timeout=timeout)
        except concurrent.futures.TimeoutError:
            raise TimeoutError(f"Query execution exceeded {timeout} seconds")


def validate_llm_and_model(llm_type: LLMType, model: ModelType):
    """
    Validates that the model corresponds to the LLM type.
    """
    if llm_type not in VALID_LLM_MODELS:
        raise ValueError(ERROR_UNSUPPORTED_CLIENT_TYPE)

    if model not in VALID_LLM_MODELS[llm_type]:
        raise ValueError(
            ERROR_INVALID_MODEL_FOR_TYPE.format(
                model=model.value, llm_type=llm_type.value
            )
        )


def get_table_names(connection: sqlite3.Connection):
    """
    Retrieves the names of all tables in the SQLite database.
    """
    query = "SELECT name FROM sqlite_master WHERE type='table';"
    try:
        result = execute_sql_query(connection, query)
        return [row["name"] for row in result]
    except Exception as e:
        raise RuntimeError((ERROR_FAILED_FETCH_TABLE_NAMES.format(error=str(e))))


def get_table_columns(connection: sqlite3.Connection, table_name: str):
    """
    Fetches the column names for a given table in the SQLite database.
    """
    try:
        query = f"PRAGMA table_info('{table_name}')"
        cursor = connection.cursor()
        cursor.execute(query)
        return [row[1] for row in cursor.fetchall()]
    except Exception as e:
        raise RuntimeError((ERROR_FAILED_FETCH_COLUMN_NAMES.format(error=str(e))))


def get_array_of_table_and_column_name(database_path: str):
    try:
        connection = sqlite3.connect(database_path)
        connection.row_factory = sqlite3.Row

        table_names = get_table_names(connection)
        column_names = []
        for table_name in table_names:
            column_names.extend(get_table_columns(connection, table_name))

        return table_names + column_names
    finally:
        connection.close()


def prune_code(ddl, columns, connection, table):
    """
    Filters the given DDL statement to retain only the specified columns and
    remove any that are not present in the database table.
    """
    try:
        ddl = ddl.split("(\n")
        create_table = ddl[0]
        ddl = ddl[1].split(",\n")

        cols_from_conn = [i.lower() for i in get_table_columns(connection, table)]
        stripped_cols = [i.lstrip("\n ").split(" ")[0].lower() for i in ddl]
        pruned_ddl = []
        for idx, i in enumerate(stripped_cols):
            if i not in cols_from_conn:
                pruned_ddl.append(ddl[idx])
            elif i in columns:
                pruned_ddl.append(ddl[idx])

        pruned_ddl = ",\n".join(pruned_ddl)
        pruned_ddl = f"{create_table}(\n{pruned_ddl}"
        if pruned_ddl[-2:] != "\n)":
            pruned_ddl += "\n)"

        return pruned_ddl
    except Exception as e:
        print("Exception in prune code: ", e)
        return ddl


def format_schema(
    format_type: FormatType, database_name: str = None, matches=None, dataset_type=None
):
    """
    Formats the database schema based on the specified format type.
    Pass matches as None to return the full schema and matches as a dict as table: [columns...] to return pruned schema
    """
    database_name = database_name if database_name else PATH_CONFIG.database_name
    db_path = PATH_CONFIG.sqlite_path(
        database_name=database_name, dataset_type=dataset_type
    )

    connection = sqlite3.connect(db_path)
    if matches:
        matches = {
            key.lower(): [item.lower() for item in value]
            for key, value in matches.items()
        }
    try:
        table_names = get_table_names(connection)
        filtered_table_names = [
            name
            for name in table_names
            if "alembic" not in name.lower() and "index" not in name.lower()
        ]
        formatted_schema = []

        if format_type == FormatType.SEMANTIC:
            cursor = connection.cursor()
            base_path = PATH_CONFIG.description_dir(
                database_name=database_name, dataset_type=dataset_type
            )
            table_description_csv_path = os.path.join(
                base_path, f"{database_name}_tables.csv"
            )
            table_description_df = pd.read_csv(table_description_csv_path)

            schema_yaml = []

            for table_csv in os.listdir(base_path):

                if table_csv.endswith(".csv") and not table_csv.startswith(
                    database_name
                ):
                    if (
                        matches
                        and table_csv.removesuffix(".csv").lower()
                        in list(matches.keys())
                    ) or not matches:
                        table_name = table_csv.split(".csv")[0]
                        table_df = pd.read_csv(os.path.join(base_path, table_csv))
                        table_description = (
                            table_description_df.loc[
                                table_description_df["table_name"] == table_name,
                                "table_description",
                            ].values[0]
                            if len(table_description_df) > 0
                            else "No description available."
                        )

                        # Initialize the table entry
                        table_entry = {
                            "Table": table_name,
                            "Description": table_description.strip(),
                            "Columns": [],
                        }

                        for _, row in table_df.iterrows():
                            column_name = str(row["original_column_name"]).strip()
                            if not matches or (
                                matches
                                and column_name.lower()
                                in matches[table_csv.removesuffix(".csv").lower()]
                            ):
                                column_type = (
                                    row["data_format"].upper()
                                    if pd.notna(row["data_format"])
                                    else ""
                                )

                                column_description = row[
                                    "improved_column_description"
                                ].strip("\n")

                                # Get first row as example
                                query = f'SELECT "{column_name}" FROM "{table_name}" LIMIT 1'
                                cursor.execute(query)
                                result = cursor.fetchone()
                                example_value = result[0] if result else "N/A"

                                # Add column entry
                                column_entry = f"{column_name}: {column_type}, Description: {column_description}, Example: {example_value}"
                                table_entry["Columns"].append(column_entry)

                        schema_yaml.append(table_entry)

            return yaml.dump(schema_yaml, sort_keys=False, default_flow_style=False)

        elif format_type == FormatType.M_SCHEMA:
            db_engine = create_engine(f"sqlite:///{db_path}")
            schema_engine = SchemaEngine(
                engine=db_engine,
                db_name=database_name,
                dataset_type=dataset_type,
                matches=matches,
                db_path=db_path,
            )
            mschema = schema_engine.mschema
            mschema_str = mschema.to_mschema()
            return mschema_str

        for table in filtered_table_names:
            if (matches and table.lower() in list(matches.keys())) or not matches:
                columns = get_table_columns(connection, table)
                if matches:
                    columns = [
                        col for col in columns if col.lower() in matches[table.lower()]
                    ]

                if format_type == FormatType.BASIC:
                    # Format: Table table_name, columns = [ col1, col2, col3 ]
                    formatted_schema.append(
                        f"Table {table}, columns = [ {', '.join(columns)} ]"
                    )
                elif format_type == FormatType.TEXT:
                    # Format: table_name: col1, col2, col3
                    formatted_schema.append(f"{table}: {', '.join(columns)}")
                elif format_type == FormatType.CODE:
                    # Format in SQL create table form
                    cursor = connection.cursor()
                    cursor.execute(
                        f"SELECT sql FROM sqlite_master WHERE type='table' AND name='{table}';"
                    )
                    create_table_sql = cursor.fetchone()
                    if matches:
                        res = prune_code(
                            create_table_sql[0],
                            matches[table.lower()],
                            connection,
                            table,
                        )
                    else:
                        res = (
                            create_table_sql[0]
                            if create_table_sql
                            else f"-- Missing SQL for {table}"
                        )
                    formatted_schema.append(res)
                elif format_type == FormatType.OPENAI:
                    # Format in OpenAI demo style: # table_name ( col1, col2, col3 )
                    formatted_schema.append(f"# {table} ( {', '.join(columns)} )")
                else:
                    raise ValueError(
                        (ERROR_UNSUPPORTED_FORMAT_TYPE.format(format_type=format_type))
                    )
        return "\n".join(formatted_schema)
    finally:
        connection.close()


def convert_word_to_singular_form(word) -> str:
    singular_word = wordnet.morphy(word)
    return singular_word if singular_word else word


def mask_question(
    question: str,
    table_and_column_names: list,
    mask_tag: str = "<mask>",
    value_tag: str = "<unk>",
) -> str:
    """
    Masks specified table and column names with mask tag and other values with value tag in a question.
    """
    tokens = word_tokenize(question)
    pos_tags = pos_tag(tokens)

    table_and_column_names = set(
        convert_word_to_singular_form(name.lower()) for name in table_and_column_names
    )

    masked_question = []

    for word, tag in pos_tags:
        word_lower = word.lower()

        if tag in ["NNS", "NNPS"]:
            word_lower = convert_word_to_singular_form(word_lower)

        is_table_or_column = any(word_lower in tab for tab in table_and_column_names)
        is_numeric_value = word.isdigit() or word.replace(".", "", 1).isdigit()
        is_noun_or_adjective = tag in ["NN", "NNS", "NNP", "NNPS", "JJ"]
        is_stop_word = tag in ["DT", "CC", "IN", "WP", "PRP$"]

        if is_table_or_column and not is_stop_word:
            masked_question.append(mask_tag)
        elif is_noun_or_adjective and not is_table_or_column or is_numeric_value:
            masked_question.append(value_tag)
        else:
            masked_question.append(word)

    return " ".join(masked_question)


def mask_sql_query(
    sql_query: str, mask_tag: str = "<mask>", value_tag: str = "<unk>"
) -> str:
    """
    Masks table names, column names, and values/integers in a SQL query.
    """
    sql_keywords = (
        r"\b(select|from|where|and|or|insert|update|delete|set|values|"
        r"join|on|group by|order by|having|limit|distinct|as|inner|"
        r"left|right|full|cross|natural|outer|with|concat|"
        r"sum|avg|count|min|max|group_concat|like)\b"
    )

    table_column_pattern = rf"\b(?!{sql_keywords})\w+\b"
    value_pattern = r"\'[^\']*\'|\d+(\.\d+)?"
    combined_pattern = rf"({table_column_pattern})|({value_pattern})"

    def apply_mask(matched_text):
        matched_string = matched_text.group(0)
        return mask_tag if re.match(table_column_pattern, matched_string) else value_tag

    try:
        masked_query = re.sub(
            combined_pattern, apply_mask, sql_query, flags=re.IGNORECASE
        )
        return masked_query
    except Exception as e:
        raise ValueError(ERROR_SQL_MASKING_FAILED.format(error=e))


def format_sql_response(sql: str) -> str:
    """
    Cleans up and formats the raw SQL response returned by the LLM.
    """
    sql = re.sub(r"```\s*$", "", sql)
    sql = re.sub(r"^```sqlite\s*", "", sql, flags=re.IGNORECASE)
    sql = re.sub(r"^```sql\s*", "", sql, flags=re.IGNORECASE)
    sql = sql.replace("\n", " ").replace("\\n", " ")
    sql = sql.rstrip().lstrip()
    sql = sql.strip("`")
    if sql.startswith("SELECT"):
        return sql[:5000]
    sql = "SELECT " + sql
    return sql[:5000]


def convert_enums_to_string(enum_object):
    """
    This function takes in a object and converts Enums to their string values. The function recursively calls itself for every value of a dict or a list until it reaches an Enum, if it does not reach an enum then return as it is.
    """

    if isinstance(enum_object, dict):
        return {
            key: convert_enums_to_string(value) for key, value in enum_object.items()
        }
    elif isinstance(enum_object, list):
        return [convert_enums_to_string(item) for item in enum_object]
    elif isinstance(enum_object, Enum):
        return enum_object.value
    else:
        return enum_object


def format_chat(chat, translate_dict):
    """
    Formats a chat conversation into a structured format using a translation dictionary.
    """
    formatted_chat = []
    for i in chat:
        if len(i[1]) >= 1:
            formatted_chat.append(
                {"role": translate_dict[i[0]], translate_dict["content"]: i[1]}
            )

    return formatted_chat


def normalize_execution_results(
    results, result_len=50000, value_len=10000, fetchall=False
):
    if fetchall:
        if len(str(results)) > result_len:
            return_list = []
            for row in results:
                value_len_row = int(value_len / len(row))
                return_list.append([str(i)[:value_len_row] for i in row])
            results = return_list
    if (not fetchall) and len(str(results)) > result_len:
        for row in results:
            for key, value in row.items():
                row[key] = str(value)[:value_len]
    return results


def check_config_types(
    input_config: dict, gold_config: dict, path: Union[str, None] = ""
) -> list:
    """
    Recursively checks whether the structure and types of an input configuration dictionary
    match the expected structure and types defined in a gold configuration dictionary.

    Special Cases:
        - For the key "improve_config", the value is allowed to be either a dict or None.
        - If a value is a list, its length and element types must match the structure of the gold_config list.
    """

    errors = []
    for key, expected_type in gold_config.items():
        full_key = f"{path}.{key}" if path else key

        if key not in input_config:
            errors.append(f"Missing key: {full_key}")
            continue

        value = input_config[key]

        if isinstance(expected_type, dict):
            if not isinstance(value, dict):
                # if checking improve_config it can be None as well
                if key == "improve_config" and value is not None:
                    errors.append(f"Key '{full_key}' should be a dict or None.")
                elif key != "improve_config":
                    errors.append(f"Key '{full_key}' should be a dict")
            else:
                errors += check_config_types(value, expected_type, path=full_key)

        elif isinstance(expected_type, list):
            if len(expected_type) != len(input_config[key]):
                errors.append(
                    f"Key '{full_key}' should be a list of length {len(expected_type)}"
                    f", got length {len(input_config[key])}"
                )
            else:
                for i, (sub_value, sub_type) in enumerate(zip(value, expected_type)):
                    if not isinstance(sub_value, sub_type):
                        errors.append(
                            f"Key '{full_key}[{i}]' should be of type {sub_type.__name__}"
                        )
        else:
            if not isinstance(value, expected_type):
                errors.append(
                    f"Key '{full_key}' should be of type {expected_type.__name__}"
                )

    return errors

def get_table_ddl(connection: sqlite3.Connection, table_name: str) -> any:
    """
    Retrieves the Data Definition Language (DDL) statement for a specified SQLite table.

    Executes a SQL query to fetch the CREATE TABLE statement from the SQLite internal schema.
    This is useful for inspecting the structure of the table as originally defined.

    Args:
        connection (sqlite3.Connection): An active SQLite database connection.
        table_name (str): The name of the table whose DDL is to be retrieved.

    Returns:
        any: The DDL statement as a string, or None if not found.
    """

    cursor = connection.cursor()

    try:
        cursor.execute(SQL_GET_TABLE_DDL.format(table_name=table_name))
        results = cursor.fetchone()[0]
    except sqlite3.Error as e:
        raise RuntimeError(ERROR_SQLITE_EXECUTION_ERROR.format(sql=SQL_GET_TABLE_DDL.format(table_name=table_name, error = str(e))))
    finally:
        cursor.close()

    return results<|MERGE_RESOLUTION|>--- conflicted
+++ resolved
@@ -7,27 +7,9 @@
 
 import pandas as pd
 import yaml
-<<<<<<< HEAD
 from nltk import pos_tag, word_tokenize
 from nltk.corpus import wordnet
 from sqlalchemy import create_engine
-=======
-
-from utilities.constants.response_messages import (
-    ERROR_DATABASE_QUERY_FAILURE,
-    ERROR_SQL_QUERY_REQUIRED,
-    ERROR_INVALID_MODEL_FOR_TYPE,
-    ERROR_UNSUPPORTED_CLIENT_TYPE,
-    ERROR_SQL_MASKING_FAILED,
-    ERROR_UNSUPPORTED_FORMAT_TYPE,
-    ERROR_FAILED_FETCH_COLUMN_NAMES,
-    ERROR_FAILED_FETCH_TABLE_NAMES,
-    ERROR_SQLITE_EXECUTION_ERROR,
-)
-
-from utilities.constants.LLM_enums import LLMType, ModelType, VALID_LLM_MODELS
-from utilities.constants.prompts_enums import FormatType
->>>>>>> 957885d3
 from utilities.config import PATH_CONFIG
 from utilities.constants.LLM_enums import VALID_LLM_MODELS, LLMType, ModelType
 from utilities.constants.prompts_enums import FormatType
@@ -35,7 +17,8 @@
     ERROR_DATABASE_QUERY_FAILURE, ERROR_FAILED_FETCH_COLUMN_NAMES,
     ERROR_FAILED_FETCH_TABLE_NAMES, ERROR_INVALID_MODEL_FOR_TYPE,
     ERROR_SQL_MASKING_FAILED, ERROR_SQL_QUERY_REQUIRED,
-    ERROR_UNSUPPORTED_CLIENT_TYPE, ERROR_UNSUPPORTED_FORMAT_TYPE)
+    ERROR_SQLITE_EXECUTION_ERROR, ERROR_UNSUPPORTED_CLIENT_TYPE,
+    ERROR_UNSUPPORTED_FORMAT_TYPE)
 from utilities.m_schema.schema_engine import SchemaEngine
 
 SQL_GET_TABLE_DDL = (
