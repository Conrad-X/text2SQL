--- conflicted
+++ resolved
@@ -246,13 +246,7 @@
    pip install pre-commit
    ```
 
-<<<<<<< HEAD
-2. Run `pre-commit` manually:
-   ```bash
-   pre-commit run --all-files
-=======
 2. Set up pre-commit hooks to run automatically before each commit:
    ```bash
    pre-commit install
->>>>>>> 5f4ea7df
    ```