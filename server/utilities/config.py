--- conflicted
+++ resolved
@@ -34,8 +34,4 @@
     raise RuntimeError(ERROR_API_KEY_MISSING.format(api_key="DASHSCOPE_API_KEY"))
 
 class ChromadbClient:
-<<<<<<< HEAD
-    CHROMADB_CLIENT=chromadb.PersistentClient()
-=======
-    CHROMADB_CLIENT=chromadb.PersistentClient() # Default path is "./chroma"
->>>>>>> e638fc7c
+    CHROMADB_CLIENT=chromadb.PersistentClient() # Default path is "./chroma"