--- conflicted
+++ resolved
@@ -39,12 +39,8 @@
     question: str
 
 class ChangeDatabaseRequest(BaseModel):
-<<<<<<< HEAD
-    database_type: DatabaseType
+    database_type: str
     sample_path: Optional[str] = None
-=======
-    database_name: str
->>>>>>> c712d7d0
 
 class BatchJobRequest(BaseModel):
     prompt_type: PromptType = PromptType.DAIL_SQL
