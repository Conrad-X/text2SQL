--- conflicted
+++ resolved
@@ -1,13 +1,9 @@
 import os
 from dataclasses import dataclass, field
-<<<<<<< HEAD
 from pathlib import Path
-from typing import Optional
+from typing import Optional, Union
 
 from dotenv import load_dotenv
-=======
-from typing import Optional, Union
->>>>>>> 957885d3
 from utilities.constants.database_enums import DatasetType
 
 load_dotenv()
