from utilities.utility_functions import format_schema
from utilities.prompts.base_prompt import BasePrompt
from utilities.constants.prompts_enums import FormatType, PromptType
from utilities.constants.response_messages import ERROR_NO_EXAMPLES_PROVIDED, ERROR_SCHEMA_FORMAT_REQUIRED
<<<<<<< HEAD
from utilities.config import PATH_CONFIG

=======
from utilities.config import DatabaseConfig
import json
>>>>>>> 7caa9d71
class FullInformationOrganizationPrompt(BasePrompt):
    def get_prompt(self, matches=None):
        if self.examples is None:
            raise ValueError(ERROR_NO_EXAMPLES_PROVIDED.format(prompt_type=PromptType.FULL_INFORMATION.value))
        
        if not self.schema_format:
            raise ValueError(ERROR_SCHEMA_FORMAT_REQUIRED.format(prompt_type=PromptType.FULL_INFORMATION.value))
        
        formatted_schema = format_schema(self.schema_format, PATH_CONFIG.sqlite_path(), matches)
        prompt_lines = []

        for example in self.examples:
            try:
                evidence_string = f"\n/* Evidence: {example['evidence']}*/"
            except:
                evidence_string = ""
            example_schema = format_schema(self.schema_format, DatabaseConfig.DATABASE_URL, json.loads(example['schema_used']))
            prompt_lines.append(f"/* Given the following database schema : */\n{example_schema}")
            prompt_lines.append(f"/* Answer the following : {example['question']} */")
            prompt_lines.append(evidence_string)
            prompt_lines.append(f"{example['answer']}\n")
        
        evidence_string = f"/* Evidence: {self.evidence}*/" if self.evidence else ""
        prompt_lines.append(f"/*Complete sqlite SQL query only and with no explanation\nGiven the following database schema : */\n{formatted_schema}\n")
        prompt_lines.append(f"/* Answer the following : {self.target_question} */")
        prompt_lines.append(evidence_string)
        prompt_lines.append("SELECT")
        
        return "\n".join(prompt_lines)
    
class SemanticAndFullInformationOrganizationPrompt(BasePrompt):
    def get_prompt(self, matches=None):
        if self.examples is None:
            raise ValueError(ERROR_NO_EXAMPLES_PROVIDED.format(prompt_type=PromptType.FULL_INFORMATION.value))
        
        if not self.schema_format:
            raise ValueError(ERROR_SCHEMA_FORMAT_REQUIRED.format(prompt_type=PromptType.SEMANTIC_FULL_INFORMATION.value))
        
        formatted_schema = format_schema(self.schema_format, PATH_CONFIG.sqlite_path(), matches)
        semantic_schema = format_schema(FormatType.SEMANTIC, PATH_CONFIG.sqlite_path())

        prompt_lines = []
        
        prompt_lines.append(f"/* Given the following information about the schema : */\n{semantic_schema}\n")
        prompt_lines.append("/* Some example questions and corresponding SQL queries are provided based on similar problems : */\n")
        for example in self.examples:
            try:
                evidence_string = f"\n/*Given the following evidence: {example['evidence']}*/"
            except KeyError:
                evidence_string = ''
            example_schema = format_schema(self.schema_format, DatabaseConfig.DATABASE_URL, json.loads(example['schema_used']))
            prompt_lines.append(f"/* Given the following database schema : */\n{example_schema}")
            prompt_lines.append(f"/* Answer the following : {example['question']} */")
            prompt_lines.append(evidence_string)
            prompt_lines.append(f"{example['answer']}\n")
        
        evidence_string = f"\n/* Evidence: {self.evidence}*/\n" if self.evidence else ""
        prompt_lines.append(f"/*Complete sqlite SQL query only and with no explanation\nGiven the following database schema : */\n{formatted_schema}\n")
        prompt_lines.append(f"/* Answer the following : {self.target_question} */\n")
        prompt_lines.append(evidence_string)
        prompt_lines.append("SELECT")
        
        return "\n".join(prompt_lines)


class SQLOnlyOrganizationPrompt(BasePrompt):
    def get_prompt(self):
        if self.examples is None:
            raise ValueError(ERROR_NO_EXAMPLES_PROVIDED.format(prompt_type=PromptType.SQL_ONLY.value))
        
        prompt_lines = []
        prompt_lines.append(f"/*Complete sqlite SQL query only and with no explanation\nSome SQL examples are provided based on similar problems : */\n")

        for example in self.examples:
            prompt_lines.append(f"\n{example['answer']}\n")
        
        evidence_string = f"\n/*Evidence: {self.evidence}*/\n" if self.evidence else ""
        prompt_lines.append(f"{self.target_question} */\n")
        prompt_lines.append(evidence_string)
        
        return "\n".join(prompt_lines)

class DailSQLOrganizationPrompt(BasePrompt):
    def get_prompt(self):
        if self.examples is None:
            raise ValueError(ERROR_NO_EXAMPLES_PROVIDED.format(prompt_type=PromptType.DAIL_SQL.value))
        
        prompt_lines = []
        prompt_lines.append(f"/*Complete sqlite SQL query only and with no explanation\nSome example questions and corresponding SQL queries are provided based on similar problems : */\n")
        
        for example in self.examples:
            try:
                evidence_string = f"/*Evidence: {example['evidence']}*/"
            except KeyError:
                evidence_string = ""
            prompt_lines.append(f"/* Answer the following : {example['question']} */")
            prompt_lines.append(f"{example['answer']}\n")
            prompt_lines.append(evidence_string)
        
        evidence_string = f"\n/*Given the following evidence: {self.evidence}*/" if self.evidence else ""
        prompt_lines.append(f"{self.target_question} */\n")
        prompt_lines.append(evidence_string)
        
        return "\n".join(prompt_lines)<|MERGE_RESOLUTION|>--- conflicted
+++ resolved
@@ -1,14 +1,11 @@
+import json
+
 from utilities.utility_functions import format_schema
 from utilities.prompts.base_prompt import BasePrompt
 from utilities.constants.prompts_enums import FormatType, PromptType
 from utilities.constants.response_messages import ERROR_NO_EXAMPLES_PROVIDED, ERROR_SCHEMA_FORMAT_REQUIRED
-<<<<<<< HEAD
 from utilities.config import PATH_CONFIG
 
-=======
-from utilities.config import DatabaseConfig
-import json
->>>>>>> 7caa9d71
 class FullInformationOrganizationPrompt(BasePrompt):
     def get_prompt(self, matches=None):
         if self.examples is None:
@@ -25,7 +22,7 @@
                 evidence_string = f"\n/* Evidence: {example['evidence']}*/"
             except:
                 evidence_string = ""
-            example_schema = format_schema(self.schema_format, DatabaseConfig.DATABASE_URL, json.loads(example['schema_used']))
+            example_schema = format_schema(self.schema_format, PATH_CONFIG.sqlite_path(), json.loads(example['schema_used']))
             prompt_lines.append(f"/* Given the following database schema : */\n{example_schema}")
             prompt_lines.append(f"/* Answer the following : {example['question']} */")
             prompt_lines.append(evidence_string)
@@ -59,7 +56,7 @@
                 evidence_string = f"\n/*Given the following evidence: {example['evidence']}*/"
             except KeyError:
                 evidence_string = ''
-            example_schema = format_schema(self.schema_format, DatabaseConfig.DATABASE_URL, json.loads(example['schema_used']))
+            example_schema = format_schema(self.schema_format, PATH_CONFIG.sqlite_path(), json.loads(example['schema_used']))
             prompt_lines.append(f"/* Given the following database schema : */\n{example_schema}")
             prompt_lines.append(f"/* Answer the following : {example['question']} */")
             prompt_lines.append(evidence_string)
