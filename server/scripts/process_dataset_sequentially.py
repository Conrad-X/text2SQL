import json
import os
import time
import concurrent.futures
from datetime import datetime
from typing import Dict
from alive_progress import alive_bar
from tqdm import tqdm
from itertools import product
from app import db
from utilities.config import (
    TEST_DATA_FILE_PATH,
    DATASET_DIR,
)
from utilities.logging_utils import setup_logger
<<<<<<< HEAD
from utilities.utility_functions import format_sql_response
=======
from utilities.utility_functions import (
    format_sql_response,
    convert_enums_to_string,
)
>>>>>>> c92c428c
from utilities.constants.LLM_enums import LLMType, ModelType
from utilities.constants.prompts_enums import FormatType, PromptType
from utilities.constants.script_constants import (
    FORMATTED_PRED_FILE,
    GENERATE_BATCH_SCRIPT_PATH,
    BATCH_JOB_METADATA_DIR,
    DatasetEvalStatus,
    GOOGLE_RESOURCE_EXHAUSTED_EXCEPTION_STR,
)
from utilities.prompts.prompt_factory import PromptFactory
<<<<<<< HEAD
from utilities.sql_improvement import improve_sql_query
=======
from utilities.vectorize import vectorize_data_samples
from utilities.sql_improvement import improve_sql_query_chat
>>>>>>> c92c428c
from services.client_factory import ClientFactory
from services.base_client import Client
from utilities.constants.response_messages import ERROR_SHOTS_REQUIRED
from utilities.sql_improvement import improve_sql_query_chat

logger = setup_logger(__name__)
    
def initialize_metadata(
    metadata_file_path: str,
    config
) -> Dict:
    """Initializes or loads metadata from the specified file."""

    if not metadata_file_path:
        time_stamp = datetime.now().strftime("%Y-%m-%d_%H:%M:%S")
        metadata_file_path = f"{BATCH_JOB_METADATA_DIR}{time_stamp}.json"

        os.makedirs(os.path.dirname(metadata_file_path), exist_ok=True)
        metadata = {
            "batch_info": {
                "overall_status": DatasetEvalStatus.IN_PROGRESS.value,
            },
            "databases": {},
        }

        for idx, cfg in enumerate(config):
            metadata['batch_info'][f'config_{idx+1}']=cfg
        with open(metadata_file_path, "w") as file:
            json.dump(metadata, file, indent=4)
    else:
        with open(metadata_file_path, "r") as file:
            metadata = json.load(file)

    return metadata, metadata_file_path

def prompt_llm(prompt, improve, client, improv_client, max_improve_sql_attempts, database, question, shots):
    sql = ""
    while sql == "":
        try:
            sql = format_sql_response(client.execute_prompt(prompt=prompt))
        except Exception as e:
            if GOOGLE_RESOURCE_EXHAUSTED_EXCEPTION_STR in str(e):
                logger.warning("Quota exhausted. Retrying in 5 seconds...")
                time.sleep(5)
            else:
                logger.error(f"Unhandled exception: {e}")

    if improve:
        sql = improve_sql_query_chat(
            sql,
            max_improve_sql_attempts,
            database,
            improv_client,
            question,
            shots,
        )
    return sql

def process_config(config, item, database):

    client = ClientFactory.get_client(config['model'][0], config['model'][1], config['temperature'], config['max_tokens'])
    if config['improve_sql']:
        if config['model'] ==  config['improve_client']:
            improv_client = client
        else:
            improv_client = ClientFactory.get_client(config['improve_client'][0], config['improve_client'][1], config['temperature'], config['max_tokens'])
    else:
        improv_client = None
    
    prompt = PromptFactory.get_prompt_class(
                prompt_type=config['prompt_config']['type'],
                target_question=item["question"],
                shots=config['prompt_config']['shots'],
                schema_format=config['prompt_config']['format_type'],
                matches = None
            )
    
    sql = prompt_llm(prompt, config['improve_sql'], client, improv_client, config['max_improve_sql_attempts'], database, item['question'], config['prompt_config']['shots'])

    return sql

def selector(sqls):
    return sqls[0]

def process_database(
    database: str,
    run_config,
    metadata,
    metadata_file_path
):
    """Main processing function for a single database."""

    if database not in metadata["databases"]:
        metadata["databases"][database] = {
            "state": DatasetEvalStatus.IN_PROGRESS.value,
        }
    elif metadata["databases"][database]["state"] == DatasetEvalStatus.COMPLETED.value:
        logger.info(f"Database {database} has already been processed. Skipping...")
        return

    db.set_database(database)

    formatted_pred_path = (
        f"{GENERATE_BATCH_SCRIPT_PATH}{database}/{FORMATTED_PRED_FILE}_{database}.json"
    )
    gold_sql_path = f"{GENERATE_BATCH_SCRIPT_PATH}{database}/gold_{database}.sql"

    predicted_scripts = {}
    gold_items = []
    
    # Load intermediary results if they exist
    if os.path.exists(formatted_pred_path):
        with open(formatted_pred_path, "r") as pred_file:
            if os.path.getsize(formatted_pred_path) > 0:
                predicted_scripts = json.load(pred_file)
                if os.path.exists(gold_sql_path):
                    with open(gold_sql_path, "r") as gold_file:
                        gold_items = [line.strip() for line in gold_file.readlines()]

    # Identify already processed question IDs
    processed_ids = set(predicted_scripts.keys())

    with open(TEST_DATA_FILE_PATH.format(database_name=database), "r") as f:
        test_data = json.load(f)

<<<<<<< HEAD
    for item in tqdm(test_data, desc=f"Processing {database}", unit="item"):
        if str(item["question_id"]) in processed_ids:
            logger.info(f"Skipping already processed query {item['question_id']}")
            continue

        for prompt_type in prompt_types_with_shots:
            try:
                shots = prompt_types_with_shots[prompt_type]["shots"]
            except KeyError:
                if prompt_type in [
                    PromptType.FULL_INFORMATION,
                    PromptType.SEMANTIC_FULL_INFORMATION,
                    PromptType.SQL_ONLY,
                    PromptType.DAIL_SQL,
                ]:
                    raise ValueError(ERROR_SHOTS_REQUIRED)
                else:
                    shots = None

            try:
                schema_format = prompt_types_with_shots[prompt_type]["format_type"]
            except KeyError:
                if (
                    prompt_type == PromptType.FULL_INFORMATION
                    or prompt_type == PromptType.SEMANTIC_FULL_INFORMATION
                ):
                    raise ValueError(
                        f"Format type not provided for {prompt_type.value} prompt"
                    )
                else:
                    schema_format = None

            prompt = PromptFactory.get_prompt_class(
                prompt_type=prompt_type,
                target_question=item["question"],
                shots=shots,
                schema_format=schema_format,
                matches={
                    "matched_tables": item["matched_tables"],
                    "matched_columns": item["matched_columns"],
                },
            )
=======
    with alive_bar(len(test_data), bar = 'fish', spinner = 'fish2', title=f'Processing Questions for {database}') as bar: 
        for item in test_data:

            if str(item["question_id"]) in processed_ids:
                logger.info(f"Skipping already processed query {item['question_id']}")
                bar()
                continue

            MAX_THREADS = 2
            all_results = []
>>>>>>> c92c428c

            # Use ThreadPoolExecutor to manage threads
            with concurrent.futures.ThreadPoolExecutor(max_workers=MAX_THREADS) as executor:
                future_to_config = {executor.submit(process_config, config, item, database): config for config in run_config}
                for future in concurrent.futures.as_completed(future_to_config):
                    all_results.append(future.result())
            
            sql = selector(all_results)

            predicted_scripts[int(item["question_id"])] = (
                f"{sql}\t----- bird -----\t{database}"
            )
            gold_items.append(f"{item['SQL']}\t{database}")

            os.makedirs(os.path.dirname(formatted_pred_path), exist_ok=True)
            with open(formatted_pred_path, "w") as file:
                json.dump(predicted_scripts, file)

            with open(gold_sql_path, "w") as file:
                for line in gold_items:
                    file.write(f"{line}\n")
            
            bar()

    # Update the status if all test data has been processed
    if len(predicted_scripts) == len(test_data):
        metadata["databases"][database] = {
            "state": DatasetEvalStatus.COMPLETED.value,
        }

    with open(metadata_file_path, "w") as file:
        json.dump(metadata, file, indent=4)


def process_all_databases(
  dataset_dir,
  metadata_file_path,
  run_config
):
    """Process all databases in the specified directory."""

    metadata, metadata_file_path = initialize_metadata(
        metadata_file_path, convert_enums_to_string(run_config)
    )

    databases = [d for d in os.listdir(dataset_dir) if os.path.isdir(os.path.join(dataset_dir, d))]
    
    for database in tqdm(databases, desc="Processing all databases"):
        process_database(
            database,
            run_config,
            metadata,
            metadata_file_path
        )

    if all(
        db["state"] == DatasetEvalStatus.COMPLETED.value
        for db in metadata["databases"].values()
    ):
        metadata["batch_info"]["overall_status"] = DatasetEvalStatus.COMPLETED.value
    with open(metadata_file_path, "w") as file:
        json.dump(metadata, file, indent=4)


if __name__ == "__main__":
    """
    To run this script:

    1. Ensure you have set the correct `DATASET_TYPE` in `utilities.config`:
       - Set `DATASET_TYPE` to DatasetType.BIRD_TRAIN for training data.
       - Set `DATASET_TYPE` to DatasetType.BIRD_DEV for development data.

    2. Metadata File Configuration:
        - If continuing previous processing, provide the timestamp of the existing metadata file.
        - If starting a new process, set the `metadata_file_path` to `None`.

    3. Adjust Input Variables:
        - Ensure all input variables, such as file paths, LLM configurations, and prompt configurations, are correctly defined.
        - To add an option to improve the prompt, set `improve_sql` to `True`.
        - To limit the number of attempts to improve the prompt, set `max_improve_sql_attempts` accordingly.
        - To test a number of variations simply add different configs in each list

    4. Run the Script:
        - Execute the following command in the terminal `python3 -m scripts.process_dataset_sequentially`

    5. Expected Outputs:
        - Metadata File: A JSON metadata file is created or updated at the specified `metadata_file_path`.
        - Formatted Predictions: Predictions for each processed database are saved.
        - Gold SQL Scripts: Gold standard SQL scripts are saved alongside predictions.

    6. Additional Notes:
        - Processing includes formatting predictions, executing LLM prompts, and saving results. The script pauses for a short delay between processing to manage API rate limits.
    """

    # Initial variables

    config_options = [
        {
            "model": [LLMType.GOOGLE_AI, ModelType.GOOGLEAI_GEMINI_2_0_FLASH_EXP],
            "temperature": 0.2,
            "max_tokens": 8192,
            "prompt_config": {"type":PromptType.SEMANTIC_FULL_INFORMATION, "shots": 5, "format_type": FormatType.M_SCHEMA},
            "improve_sql": False,
            "max_improve_sql_attempts": 5,
            "improve_client": [LLMType.GOOGLE_AI, ModelType.GOOGLEAI_GEMINI_2_0_FLASH_EXP],
        },
        {
            "model": [LLMType.GOOGLE_AI, ModelType.GOOGLEAI_GEMINI_2_0_FLASH_EXP],
            "temperature": 0.5,
            "max_tokens": 8192,
            "prompt_config": {"type":PromptType.SEMANTIC_FULL_INFORMATION, "shots": 5, "format_type": FormatType.M_SCHEMA},
            "improve_sql": False,
            "max_improve_sql_attempts": 5,
            "improve_client": [LLMType.GOOGLE_AI, ModelType.GOOGLEAI_GEMINI_2_0_FLASH_EXP],
        }
    ]

    # File Configurations
    file_name = "2024-12-24_18:10:36.json"
    metadata_file_path = None  # BATCH_JOB_METADATA_DIR + file_name

    process_all_databases(
        dataset_dir=DATASET_DIR,
        metadata_file_path=metadata_file_path,
        run_config=config_options,
    )<|MERGE_RESOLUTION|>--- conflicted
+++ resolved
@@ -6,21 +6,16 @@
 from typing import Dict
 from alive_progress import alive_bar
 from tqdm import tqdm
-from itertools import product
 from app import db
 from utilities.config import (
     TEST_DATA_FILE_PATH,
     DATASET_DIR,
 )
 from utilities.logging_utils import setup_logger
-<<<<<<< HEAD
-from utilities.utility_functions import format_sql_response
-=======
 from utilities.utility_functions import (
     format_sql_response,
     convert_enums_to_string,
 )
->>>>>>> c92c428c
 from utilities.constants.LLM_enums import LLMType, ModelType
 from utilities.constants.prompts_enums import FormatType, PromptType
 from utilities.constants.script_constants import (
@@ -31,14 +26,8 @@
     GOOGLE_RESOURCE_EXHAUSTED_EXCEPTION_STR,
 )
 from utilities.prompts.prompt_factory import PromptFactory
-<<<<<<< HEAD
-from utilities.sql_improvement import improve_sql_query
-=======
-from utilities.vectorize import vectorize_data_samples
 from utilities.sql_improvement import improve_sql_query_chat
->>>>>>> c92c428c
 from services.client_factory import ClientFactory
-from services.base_client import Client
 from utilities.constants.response_messages import ERROR_SHOTS_REQUIRED
 from utilities.sql_improvement import improve_sql_query_chat
 
@@ -162,50 +151,6 @@
     with open(TEST_DATA_FILE_PATH.format(database_name=database), "r") as f:
         test_data = json.load(f)
 
-<<<<<<< HEAD
-    for item in tqdm(test_data, desc=f"Processing {database}", unit="item"):
-        if str(item["question_id"]) in processed_ids:
-            logger.info(f"Skipping already processed query {item['question_id']}")
-            continue
-
-        for prompt_type in prompt_types_with_shots:
-            try:
-                shots = prompt_types_with_shots[prompt_type]["shots"]
-            except KeyError:
-                if prompt_type in [
-                    PromptType.FULL_INFORMATION,
-                    PromptType.SEMANTIC_FULL_INFORMATION,
-                    PromptType.SQL_ONLY,
-                    PromptType.DAIL_SQL,
-                ]:
-                    raise ValueError(ERROR_SHOTS_REQUIRED)
-                else:
-                    shots = None
-
-            try:
-                schema_format = prompt_types_with_shots[prompt_type]["format_type"]
-            except KeyError:
-                if (
-                    prompt_type == PromptType.FULL_INFORMATION
-                    or prompt_type == PromptType.SEMANTIC_FULL_INFORMATION
-                ):
-                    raise ValueError(
-                        f"Format type not provided for {prompt_type.value} prompt"
-                    )
-                else:
-                    schema_format = None
-
-            prompt = PromptFactory.get_prompt_class(
-                prompt_type=prompt_type,
-                target_question=item["question"],
-                shots=shots,
-                schema_format=schema_format,
-                matches={
-                    "matched_tables": item["matched_tables"],
-                    "matched_columns": item["matched_columns"],
-                },
-            )
-=======
     with alive_bar(len(test_data), bar = 'fish', spinner = 'fish2', title=f'Processing Questions for {database}') as bar: 
         for item in test_data:
 
@@ -216,9 +161,7 @@
 
             MAX_THREADS = 2
             all_results = []
->>>>>>> c92c428c
-
-            # Use ThreadPoolExecutor to manage threads
+
             with concurrent.futures.ThreadPoolExecutor(max_workers=MAX_THREADS) as executor:
                 future_to_config = {executor.submit(process_config, config, item, database): config for config in run_config}
                 for future in concurrent.futures.as_completed(future_to_config):
