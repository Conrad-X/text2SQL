--- conflicted
+++ resolved
@@ -21,10 +21,7 @@
 )
 from utilities.prompts.prompt_factory import PromptFactory
 from services.client_factory import ClientFactory
-<<<<<<< HEAD
-=======
 from utilities.sql_improvement import improve_sql_query_chat, improve_sql_query
->>>>>>> a993ec90
 from utilities.candidate_selection import xiyan_basic_llm_selector
 from utilities.vectorize import make_samples_collection
 
@@ -135,12 +132,6 @@
     db.set_database(database)
 
     if PATH_CONFIG.sample_dataset_type == PATH_CONFIG.dataset_type and any(config['prompt_config']['shots'] > 0 for config in run_config):
-<<<<<<< HEAD
-        make_samples_collection()
-
-    if PATH_CONFIG.sample_dataset_type == PATH_CONFIG.dataset_type and any(config['prompt_config']['shots'] > 0 for config in [run_config]):
-=======
->>>>>>> a993ec90
         make_samples_collection()
 
     formatted_pred_path = PATH_CONFIG.formatted_predictions_path(database_name=database)
@@ -304,18 +295,13 @@
 
     # Initial variables
     selector_model = {
-<<<<<<< HEAD
         "model":[LLMType.GOOGLE_AI, ModelType.GOOGLEAI_GEMINI_2_0_FLASH],
-=======
-        "model":[LLMType.GOOGLE_AI, ModelType.GOOGLEAI_GEMINI_2_0_PRO_EXP],
->>>>>>> a993ec90
         "temperature": 0.2,
         "max_tokens": 8192,
     }
 
     config_options = [
         {
-<<<<<<< HEAD
             "model": [LLMType.GOOGLE_AI, ModelType.GOOGLEAI_GEMINI_2_0_FLASH],
             "temperature": 0.7,
             "max_tokens": 8192,
@@ -364,18 +350,6 @@
             "prune_schema": True,
             "add_evidence": True,
         },
-=======
-            "model": [LLMType.GOOGLE_AI, ModelType.GOOGLEAI_GEMINI_2_0_PRO_EXP],
-            "temperature": 0.7,
-            "max_tokens": 8192,
-            "prompt_config": {"type":PromptType.SEMANTIC_FULL_INFORMATION, "shots": 5, "format_type": FormatType.M_SCHEMA},
-            "improve_sql": True,
-            "max_improve_sql_attempts": 5,
-            "improve_client": [LLMType.GOOGLE_AI, ModelType.GOOGLEAI_GEMINI_2_0_PRO_EXP],
-            "prune_schema": True,
-            "add_evidence": True,
-        }
->>>>>>> a993ec90
     ]
 
     if not validate_config(config_options, keys):
