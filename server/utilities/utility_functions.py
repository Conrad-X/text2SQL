import sqlite3
from nltk import word_tokenize, pos_tag
from nltk.corpus import wordnet
import re
import os
from enum import Enum
import concurrent.futures
import pandas as pd
import yaml

from utilities.constants.response_messages import (
    ERROR_DATABASE_QUERY_FAILURE,
    ERROR_SQL_QUERY_REQUIRED,
    ERROR_INVALID_MODEL_FOR_TYPE,
    ERROR_UNSUPPORTED_CLIENT_TYPE,
    ERROR_SQL_MASKING_FAILED,
    ERROR_UNSUPPORTED_FORMAT_TYPE,
    ERROR_FAILED_FETCH_COLUMN_NAMES,
    ERROR_FAILED_FETCH_TABLE_NAMES,
)

from utilities.constants.LLM_enums import LLMType, ModelType, VALID_LLM_MODELS
from utilities.constants.prompts_enums import FormatType
from utilities.config import PATH_CONFIG
from utilities.m_schema.schema_engine import SchemaEngine
from sqlalchemy import create_engine
from typing import Union


def execute_sql_query(connection: sqlite3.Connection, sql_query: str):
    """
    Executes a SQL query and returns the results as a list of dictionaries.
    """
    if not sql_query:
        raise ValueError(ERROR_SQL_QUERY_REQUIRED)

    try:
        cursor = connection.cursor()
        cursor.execute(sql_query)
        columns = [
            description[0].split()[-1] if " " in description[0] else description[0]
            for description in cursor.description
        ]
        rows = [dict(zip(columns, row)) for row in cursor.fetchall()]
        return rows
    except Exception as e:
        raise RuntimeError(ERROR_DATABASE_QUERY_FAILURE.format(error=str(e)))
    finally:
        cursor.close()


def execute_sql_timeout(database, sql_query: str, timeout=30):
    """
    Executes a SQL query and returns the results as a list of dictionaries.
    Times out if the query takes longer than the specified timeout.
    """
    if not sql_query:
        raise ValueError(ERROR_SQL_QUERY_REQUIRED)

    def run_query():
        try:
            connection = sqlite3.connect(
                PATH_CONFIG.sqlite_path(database_name=database), timeout=timeout
            )  # Set SQLite connection timeout
            cursor = connection.cursor()
            cursor.execute(sql_query)
            res = cursor.fetchall()
            return res
        except Exception as e:
            raise RuntimeError(ERROR_DATABASE_QUERY_FAILURE.format(error=str(e)))
        finally:
            cursor.close()
            connection.close()

    with concurrent.futures.ThreadPoolExecutor(max_workers=1) as executor:
        future = executor.submit(run_query)
        try:
            return future.result(timeout=timeout)
        except concurrent.futures.TimeoutError:
            raise TimeoutError(f"Query execution exceeded {timeout} seconds")


def validate_llm_and_model(llm_type: LLMType, model: ModelType):
    """
    Validates that the model corresponds to the LLM type.
    """
    if llm_type not in VALID_LLM_MODELS:
        raise ValueError(ERROR_UNSUPPORTED_CLIENT_TYPE)

    if model not in VALID_LLM_MODELS[llm_type]:
        raise ValueError(
            ERROR_INVALID_MODEL_FOR_TYPE.format(
                model=model.value, llm_type=llm_type.value
            )
        )


def get_table_names(connection: sqlite3.Connection):
    """
    Retrieves the names of all tables in the SQLite database.
    """
    query = "SELECT name FROM sqlite_master WHERE type='table';"
    try:
        result = execute_sql_query(connection, query)
        return [row["name"] for row in result]
    except Exception as e:
        raise RuntimeError((ERROR_FAILED_FETCH_TABLE_NAMES.format(error=str(e))))


def get_table_columns(connection: sqlite3.Connection, table_name: str):
    """
    Fetches the column names for a given table in the SQLite database.
    """
    try:
        query = f"PRAGMA table_info('{table_name}')"
        cursor = connection.cursor()
        cursor.execute(query)
        return [row[1] for row in cursor.fetchall()]
    except Exception as e:
        raise RuntimeError((ERROR_FAILED_FETCH_COLUMN_NAMES.format(error=str(e))))


<<<<<<< HEAD
def get_table_foreign_keys(connection: sqlite3.Connection, table_name: str):
    """
    Retrieves foreign key information for a given table.
    """
    try:
        query = f'PRAGMA foreign_key_list("{table_name}");'
        cursor = connection.execute(query)
        foreign_keys = cursor.fetchall()

        return [
            {
                "from_column": row[3],   # column in current table
                "to_column": row[4],     # referenced column in foreign table
                "to_table": row[2]   # referenced table
            }
            for row in foreign_keys
        ]
    
    except Exception as e:
        raise RuntimeError(ERROR_FAILED_FETCH_FOREIGN_KEYS.format(table_name=table_name, error=str(e)))


def get_primary_keys(connection: sqlite3.Connection) -> Dict[str, List[str]]:
    """
    Returns a dictionary mapping each table name to its list of primary key columns.
    """

    cursor = connection.cursor()
    pk_dict = {}
    # Get all table names
    tables = get_table_names(connection)
    if 'sqlite_sequence' in tables:
        tables.remove('sqlite_sequence')

    for table_name in tables:
        cursor.execute(f"PRAGMA table_info(\"{table_name}\");")
        columns = cursor.fetchall()

        # PRAGMA table_info returns: cid, name, type, notnull, dflt_value, pk
        pk_columns = [col[1] for col in columns if col[5] > 0]  # col[1] is column name, col[5] is pk flag
        pk_dict[table_name] = pk_columns

    return pk_dict

=======
>>>>>>> b7883917
def get_array_of_table_and_column_name(database_path: str):
    try:
        connection = sqlite3.connect(database_path)
        connection.row_factory = sqlite3.Row

        table_names = get_table_names(connection)
        column_names = []
        for table_name in table_names:
            column_names.extend(get_table_columns(connection, table_name))

        return table_names + column_names
    finally:
        connection.close()


def prune_code(ddl, columns, connection, table):
    """
    Filters the given DDL statement to retain only the specified columns and
    remove any that are not present in the database table.
    """
    try:
        ddl = ddl.split("(\n")
        create_table = ddl[0]
        ddl = ddl[1].split(",\n")

        cols_from_conn = [i.lower() for i in get_table_columns(connection, table)]
        stripped_cols = [i.lstrip("\n ").split(" ")[0].lower() for i in ddl]
        pruned_ddl = []
        for idx, i in enumerate(stripped_cols):
            if i not in cols_from_conn:
                pruned_ddl.append(ddl[idx])
            elif i in columns:
                pruned_ddl.append(ddl[idx])

        pruned_ddl = ",\n".join(pruned_ddl)
        pruned_ddl = f"{create_table}(\n{pruned_ddl}"
        if pruned_ddl[-2:] != "\n)":
            pruned_ddl += "\n)"

        return pruned_ddl
    except Exception as e:
        print("Exception in prune code: ", e)
        return ddl


def format_schema(
    format_type: FormatType, database_name: str = None, matches=None, dataset_type=None
):
    """
    Formats the database schema based on the specified format type.
    Pass matches as None to return the full schema and matches as a dict as table: [columns...] to return pruned schema
    """
    database_name = database_name if database_name else PATH_CONFIG.database_name
    db_path = PATH_CONFIG.sqlite_path(
        database_name=database_name, dataset_type=dataset_type
    )

    connection = sqlite3.connect(db_path)
    if matches:
        matches = {
            key.lower(): [item.lower() for item in value]
            for key, value in matches.items()
        }
    try:
        table_names = get_table_names(connection)
        filtered_table_names = [
            name
            for name in table_names
            if "alembic" not in name.lower() and "index" not in name.lower()
        ]
        formatted_schema = []

        if format_type == FormatType.SEMANTIC:
            cursor = connection.cursor()
            base_path = PATH_CONFIG.description_dir(
                database_name=database_name, dataset_type=dataset_type
            )
            table_description_csv_path = os.path.join(
                base_path, f"{database_name}_tables.csv"
            )
            table_description_df = pd.read_csv(table_description_csv_path)

            schema_yaml = []

            for table_csv in os.listdir(base_path):

                if table_csv.endswith(".csv") and not table_csv.startswith(
                    database_name
                ):
                    if (
                        matches
                        and table_csv.removesuffix(".csv").lower()
                        in list(matches.keys())
                    ) or not matches:
                        table_name = table_csv.split(".csv")[0]
                        table_df = pd.read_csv(os.path.join(base_path, table_csv))
                        table_description = (
                            table_description_df.loc[
                                table_description_df["table_name"] == table_name,
                                "table_description",
                            ].values[0]
                            if len(table_description_df) > 0
                            else "No description available."
                        )

                        # Initialize the table entry
                        table_entry = {
                            "Table": table_name,
                            "Description": table_description.strip(),
                            "Columns": [],
                        }

                        for _, row in table_df.iterrows():
                            column_name = str(row["original_column_name"]).strip()
                            if not matches or (
                                matches
                                and column_name.lower()
                                in matches[table_csv.removesuffix(".csv").lower()]
                            ):
                                column_type = (
                                    row["data_format"].upper()
                                    if pd.notna(row["data_format"])
                                    else ""
                                )

                                column_description = row[
                                    "improved_column_description"
                                ].strip("\n")

                                # Get first row as example
                                query = f'SELECT "{column_name}" FROM "{table_name}" LIMIT 1'
                                cursor.execute(query)
                                result = cursor.fetchone()
                                example_value = result[0] if result else "N/A"

                                # Add column entry
                                column_entry = f"{column_name}: {column_type}, Description: {column_description}, Example: {example_value}"
                                table_entry["Columns"].append(column_entry)

                        schema_yaml.append(table_entry)

            return yaml.dump(schema_yaml, sort_keys=False, default_flow_style=False)

        elif format_type == FormatType.M_SCHEMA:
            db_engine = create_engine(f"sqlite:///{db_path}")
            schema_engine = SchemaEngine(
                engine=db_engine,
                db_name=database_name,
                dataset_type=dataset_type,
                matches=matches,
                db_path=db_path,
            )
            mschema = schema_engine.mschema
            mschema_str = mschema.to_mschema()
            return mschema_str

        for table in filtered_table_names:
            if (matches and table.lower() in list(matches.keys())) or not matches:
                columns = get_table_columns(connection, table)
                if matches:
                    columns = [
                        col for col in columns if col.lower() in matches[table.lower()]
                    ]

                if format_type == FormatType.BASIC:
                    # Format: Table table_name, columns = [ col1, col2, col3 ]
                    formatted_schema.append(
                        f"Table {table}, columns = [ {', '.join(columns)} ]"
                    )
                elif format_type == FormatType.TEXT:
                    # Format: table_name: col1, col2, col3
                    formatted_schema.append(f"{table}: {', '.join(columns)}")
                elif format_type == FormatType.CODE:
                    # Format in SQL create table form
                    cursor = connection.cursor()
                    cursor.execute(
                        f"SELECT sql FROM sqlite_master WHERE type='table' AND name='{table}';"
                    )
                    create_table_sql = cursor.fetchone()
                    if matches:
                        res = prune_code(
                            create_table_sql[0],
                            matches[table.lower()],
                            connection,
                            table,
                        )
                    else:
                        res = (
                            create_table_sql[0]
                            if create_table_sql
                            else f"-- Missing SQL for {table}"
                        )
                    formatted_schema.append(res)
                elif format_type == FormatType.OPENAI:
                    # Format in OpenAI demo style: # table_name ( col1, col2, col3 )
                    formatted_schema.append(f"# {table} ( {', '.join(columns)} )")
                else:
                    raise ValueError(
                        (ERROR_UNSUPPORTED_FORMAT_TYPE.format(format_type=format_type))
                    )
        return "\n".join(formatted_schema)
    finally:
        connection.close()


def convert_word_to_singular_form(word) -> str:
    singular_word = wordnet.morphy(word)
    return singular_word if singular_word else word


def mask_question(
    question: str,
    table_and_column_names: list,
    mask_tag: str = "<mask>",
    value_tag: str = "<unk>",
) -> str:
    """
    Masks specified table and column names with mask tag and other values with value tag in a question.
    """
    tokens = word_tokenize(question)
    pos_tags = pos_tag(tokens)

    table_and_column_names = set(
        convert_word_to_singular_form(name.lower()) for name in table_and_column_names
    )

    masked_question = []

    for word, tag in pos_tags:
        word_lower = word.lower()

        if tag in ["NNS", "NNPS"]:
            word_lower = convert_word_to_singular_form(word_lower)

        is_table_or_column = any(word_lower in tab for tab in table_and_column_names)
        is_numeric_value = word.isdigit() or word.replace(".", "", 1).isdigit()
        is_noun_or_adjective = tag in ["NN", "NNS", "NNP", "NNPS", "JJ"]
        is_stop_word = tag in ["DT", "CC", "IN", "WP", "PRP$"]

        if is_table_or_column and not is_stop_word:
            masked_question.append(mask_tag)
        elif is_noun_or_adjective and not is_table_or_column or is_numeric_value:
            masked_question.append(value_tag)
        else:
            masked_question.append(word)

    return " ".join(masked_question)


def mask_sql_query(
    sql_query: str, mask_tag: str = "<mask>", value_tag: str = "<unk>"
) -> str:
    """
    Masks table names, column names, and values/integers in a SQL query.
    """
    sql_keywords = (
        r"\b(select|from|where|and|or|insert|update|delete|set|values|"
        r"join|on|group by|order by|having|limit|distinct|as|inner|"
        r"left|right|full|cross|natural|outer|with|concat|"
        r"sum|avg|count|min|max|group_concat|like)\b"
    )

    table_column_pattern = rf"\b(?!{sql_keywords})\w+\b"
    value_pattern = r"\'[^\']*\'|\d+(\.\d+)?"
    combined_pattern = rf"({table_column_pattern})|({value_pattern})"

    def apply_mask(matched_text):
        matched_string = matched_text.group(0)
        return mask_tag if re.match(table_column_pattern, matched_string) else value_tag

    try:
        masked_query = re.sub(
            combined_pattern, apply_mask, sql_query, flags=re.IGNORECASE
        )
        return masked_query
    except Exception as e:
        raise ValueError(ERROR_SQL_MASKING_FAILED.format(error=e))


def format_sql_response(sql: str) -> str:
    """
    Cleans up and formats the raw SQL response returned by the LLM.
    """
    sql = re.sub(r"```\s*$", "", sql)
    sql = re.sub(r"^```sqlite\s*", "", sql, flags=re.IGNORECASE)
    sql = re.sub(r"^```sql\s*", "", sql, flags=re.IGNORECASE)
    sql = sql.replace("\n", " ").replace("\\n", " ")
    sql = sql.rstrip().lstrip()
    sql = sql.strip("`")
    if sql.startswith("SELECT"):
        return sql[:5000]
    sql = "SELECT " + sql
    return sql[:5000]


def convert_enums_to_string(enum_object):
    """
    This function takes in a object and converts Enums to their string values. The function recursively calls itself for every value of a dict or a list until it reaches an Enum, if it does not reach an enum then return as it is.
    """

    if isinstance(enum_object, dict):
        return {
            key: convert_enums_to_string(value) for key, value in enum_object.items()
        }
    elif isinstance(enum_object, list):
        return [convert_enums_to_string(item) for item in enum_object]
    elif isinstance(enum_object, Enum):
        return enum_object.value
    else:
        return enum_object


def format_chat(chat, translate_dict):
    """
    Formats a chat conversation into a structured format using a translation dictionary.
    """
    formatted_chat = []
    for i in chat:
        if len(i[1]) >= 1:
            formatted_chat.append(
                {"role": translate_dict[i[0]], translate_dict["content"]: i[1]}
            )

    return formatted_chat


def normalize_execution_results(
    results, result_len=50000, value_len=10000, fetchall=False
):
    if fetchall:
        if len(str(results)) > result_len:
            return_list = []
            for row in results:
                value_len_row = int(value_len / len(row))
                return_list.append([str(i)[:value_len_row] for i in row])
            results = return_list
    if (not fetchall) and len(str(results)) > result_len:
        for row in results:
            for key, value in row.items():
                row[key] = str(value)[:value_len]
    return results


def check_config_types(
    input_config: dict, gold_config: dict, path: Union[str, None] = ""
) -> list:
    """
    Recursively checks whether the structure and types of an input configuration dictionary
    match the expected structure and types defined in a gold configuration dictionary.

    Special Cases:
        - For the key "improve_config", the value is allowed to be either a dict or None.
        - If a value is a list, its length and element types must match the structure of the gold_config list.
    """

    errors = []
    for key, expected_type in gold_config.items():
        full_key = f"{path}.{key}" if path else key

        if key not in input_config:
            errors.append(f"Missing key: {full_key}")
            continue

        value = input_config[key]

        if isinstance(expected_type, dict):
            if not isinstance(value, dict):
                # if checking improve_config it can be None as well
                if key == "improve_config" and value is not None:
                    errors.append(f"Key '{full_key}' should be a dict or None.")
                elif key != "improve_config":
                    errors.append(f"Key '{full_key}' should be a dict")
            else:
                errors += check_config_types(value, expected_type, path=full_key)

        elif isinstance(expected_type, list):
            if len(expected_type) != len(input_config[key]):
                errors.append(
                    f"Key '{full_key}' should be a list of length {len(expected_type)}"
                    f", got length {len(input_config[key])}"
                )
            else:
                for i, (sub_value, sub_type) in enumerate(zip(value, expected_type)):
                    if not isinstance(sub_value, sub_type):
                        errors.append(
                            f"Key '{full_key}[{i}]' should be of type {sub_type.__name__}"
                        )
        else:
            if not isinstance(value, expected_type):
                errors.append(
                    f"Key '{full_key}' should be of type {expected_type.__name__}"
                )

    return errors<|MERGE_RESOLUTION|>--- conflicted
+++ resolved
@@ -17,6 +17,7 @@
     ERROR_UNSUPPORTED_FORMAT_TYPE,
     ERROR_FAILED_FETCH_COLUMN_NAMES,
     ERROR_FAILED_FETCH_TABLE_NAMES,
+    ERROR_FAILED_FETCH_FOREIGN_KEYS
 )
 
 from utilities.constants.LLM_enums import LLMType, ModelType, VALID_LLM_MODELS
@@ -120,7 +121,6 @@
         raise RuntimeError((ERROR_FAILED_FETCH_COLUMN_NAMES.format(error=str(e))))
 
 
-<<<<<<< HEAD
 def get_table_foreign_keys(connection: sqlite3.Connection, table_name: str):
     """
     Retrieves foreign key information for a given table.
@@ -142,7 +142,6 @@
     except Exception as e:
         raise RuntimeError(ERROR_FAILED_FETCH_FOREIGN_KEYS.format(table_name=table_name, error=str(e)))
 
-
 def get_primary_keys(connection: sqlite3.Connection) -> Dict[str, List[str]]:
     """
     Returns a dictionary mapping each table name to its list of primary key columns.
@@ -165,8 +164,7 @@
 
     return pk_dict
 
-=======
->>>>>>> b7883917
+
 def get_array_of_table_and_column_name(database_path: str):
     try:
         connection = sqlite3.connect(database_path)
