# ERROR MESSAGES

# Missing parameters Errors
ERROR_QUESTION_REQUIRED = "Question parameter is required"
ERROR_SQL_QUERY_REQUIRED = "Query parameter is required"

# Database-related Errors
ERROR_DATABASE_QUERY_FAILURE = "Database query error: {error}"
ERROR_DATABASE_DELETE_FAILURE = "Failed to delete existing records: {error}"
ERROR_DATABASE_ROLLBACK_FAILURE = "Error during database rollback: {error}"
ERROR_DATABASE_CLOSE_FAILURE = "Error closing the database session: {error}"

# LLM Client Errors
ERROR_INVALID_MODEL_FOR_TYPE = "Model {model} is not valid for {llm_type}."
ERROR_API_KEY_MISSING = "API key not found. Please set the {api_key} environment variable."
ERROR_API_FAILURE = "{llm_type} API error: {error}"
ERROR_UNSUPPORTED_CLIENT_TYPE = "Unsupported client type."

# Prompt-related Errors
ERROR_PROMPT_TYPE_NOT_FOUND = "Prompt type '{prompt_type}' not found."
ERROR_NO_EXAMPLES_PROVIDED = "Examples must be provided for `{prompt_type}`"
ERROR_SHOTS_REQUIRED = "Number of shots must be provided for the selected prompt type."

<<<<<<< HEAD
UNKNOWN_ERROR = "An unknown error occurred`{error}`"
=======
# Utility Functions Errors
ERROR_SQL_MASKING_FAILED = "Error in masking SQL query: {error}"
ERROR_UNSUPPORTED_FORMAT_TYPE = "Unsupported format type: {format_type}"
ERROR_FAILED_FETCH_TABLE_NAMES = "Failed to fetch table names: {error}"
ERROR_FAILED_FETCH_COLUMN_NAMES = "Failed to fetch column names: {error}"

UNKNOWN_ERROR = "An unknown error occurred"
>>>>>>> 8a6f0bae
<|MERGE_RESOLUTION|>--- conflicted
+++ resolved
@@ -21,14 +21,10 @@
 ERROR_NO_EXAMPLES_PROVIDED = "Examples must be provided for `{prompt_type}`"
 ERROR_SHOTS_REQUIRED = "Number of shots must be provided for the selected prompt type."
 
-<<<<<<< HEAD
-UNKNOWN_ERROR = "An unknown error occurred`{error}`"
-=======
 # Utility Functions Errors
 ERROR_SQL_MASKING_FAILED = "Error in masking SQL query: {error}"
 ERROR_UNSUPPORTED_FORMAT_TYPE = "Unsupported format type: {format_type}"
 ERROR_FAILED_FETCH_TABLE_NAMES = "Failed to fetch table names: {error}"
 ERROR_FAILED_FETCH_COLUMN_NAMES = "Failed to fetch column names: {error}"
 
-UNKNOWN_ERROR = "An unknown error occurred"
->>>>>>> 8a6f0bae
+UNKNOWN_ERROR = "An unknown error occurred`{error}`"
