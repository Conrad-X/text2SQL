--- conflicted
+++ resolved
@@ -1,19 +1,16 @@
 from dotenv import load_dotenv
 import os
 import chromadb
-<<<<<<< HEAD
-=======
-
->>>>>>> fdc8b9a8
 from utilities.path_config import PathConfig
 from utilities.constants.response_messages import ERROR_API_KEY_MISSING
-from utilities.constants.database_enums import DatabaseType, DATABASE_PATHS, DatasetType
+from utilities.constants.database_enums import DatasetType
 
 # Set Current Dataset Type and the Samples Dataset Type
 PATH_CONFIG = PathConfig(
     dataset_type=DatasetType.BIRD_DEV, 
     sample_dataset_type=DatasetType.BIRD_TRAIN
 )
+
 
 load_dotenv()
 
